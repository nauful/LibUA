﻿using System;
using System.Collections.Generic;
using System.Linq;
using System.Net;
using System.Net.Sockets;
using System.Security.Cryptography;
using System.Security.Cryptography.X509Certificates;
using System.Threading;
using LibUA.Core;

namespace LibUA
{
    public class Client : IDisposable
    {
        // Message type, message size, secure channel ID, security token ID
        private const int MessageEncodedBlockStart = 16;
        private const int ChunkHeaderOverhead = 4 * 6;
        private const int TLPaddingOverhead = 1024;

        public delegate void ConnectionClosed();
        public event ConnectionClosed OnConnectionClosed = null;

        public const int ListenerInterval = 100;

        public readonly string Target;
        public readonly int Port;
        public readonly int Timeout;

        protected SLChannel config = null;
        private int MaximumMessageSize;
        private Semaphore cs = null;
        private Semaphore csDispatching = null;
        private Semaphore csWaitForSecure = null;
        private uint nextRequestHandle = 0;

        protected TcpClient tcp = null;

        protected Thread thread = null;
        private bool threadAbort = false;
        private long totalBytesSent = 0, totalBytesRecv = 0;
        private System.Timers.Timer renewTimer = null;

        private class RecvHandler
        {
            public MemoryBuffer RecvBuf { get; set; }
            public NodeId Type { get; set; }
            public ResponseHeader Header { get; set; }
        }

        private Dictionary<Tuple<uint, uint>, RecvHandler> recvQueue = null;
        private Dictionary<Tuple<uint, uint>, ManualResetEvent> recvNotify = null;
        private StatusCode recvHandlerStatus;
        private bool nextPublish = false;
        private HashSet<uint> publishReqs = null;

        public virtual X509Certificate2 ApplicationCertificate
        {
            get { return null; }
        }

        public virtual RSACryptoServiceProvider ApplicationPrivateKey
        {
            get { return null; }
        }

        public long TotalBytesSent
        {
            get { return totalBytesSent; }
        }

        public long TotalBytesRecv
        {
            get { return totalBytesRecv; }
        }

        public bool IsConnected
        {
            get { return tcp != null && tcp.Connected; }
        }

        public Client(string Target, int Port, int Timeout, int MaximumMessageSize = 1 << 18)
        {
            this.Target = Target;
            this.Port = Port;
            this.Timeout = Timeout;
            this.MaximumMessageSize = MaximumMessageSize;
        }

        public StatusCode OpenSecureChannel(MessageSecurityMode messageSecurityMode, SecurityPolicy securityPolicy, byte[] serverCert)
        {
            config.SecurityPolicy = securityPolicy;
            config.MessageSecurityMode = messageSecurityMode;
            config.RemoteCertificateString = serverCert;

            try
            {
                config.RemoteCertificate = new X509Certificate2(serverCert);
            }
            catch
            {
                return StatusCode.BadCertificateInvalid;
            }

            try
            {
                return OpenSecureChannelInternal(false);
            }
            finally
            {
                csWaitForSecure.Release();
            }
        }

        private StatusCode RenewSecureChannel()
        {
            try
            {
                return OpenSecureChannelInternal(true);
            }
            finally
            {
                csWaitForSecure.Release();
            }
        }

        private StatusCode OpenSecureChannelInternal(bool renew)
        {
            SecurityTokenRequestType requestType = renew ?
                SecurityTokenRequestType.Renew : SecurityTokenRequestType.Issue;

            try
            {
                cs.WaitOne();

                var sendBuf = new MemoryBuffer(MaximumMessageSize);

                if (requestType == SecurityTokenRequestType.Issue)
                {
                    config.ChannelID = 0;
                }

                bool succeeded = true;
                succeeded &= sendBuf.Encode((uint)(MessageType.Open) | ((uint)'F' << 24));
                succeeded &= sendBuf.Encode((uint)0);
                succeeded &= sendBuf.Encode(config.ChannelID);
                succeeded &= sendBuf.EncodeUAString(Types.SLSecurityPolicyUris[(int)config.SecurityPolicy]);
                if (config.SecurityPolicy == SecurityPolicy.None)
                {
                    succeeded &= sendBuf.EncodeUAByteString(null);
                    succeeded &= sendBuf.EncodeUAByteString(null);
                }
                else
                {
                    var certStr = ApplicationCertificate.Export(X509ContentType.Cert);
                    var serverCertThumbprint = UASecurity.SHACalculate(config.RemoteCertificateString, SecurityPolicy.Basic128Rsa15);

                    succeeded &= sendBuf.EncodeUAByteString(certStr);
                    succeeded &= sendBuf.EncodeUAByteString(serverCertThumbprint);
                }

                int asymCryptFrom = sendBuf.Position;

                if (requestType == SecurityTokenRequestType.Issue)
                {
                    config.LocalSequence = new SLSequence()
                    {
                        SequenceNumber = 51,
                        RequestId = 1,
                    };
                }

                succeeded &= sendBuf.Encode(config.LocalSequence.SequenceNumber);
                succeeded &= sendBuf.Encode(config.LocalSequence.RequestId);

                succeeded &= sendBuf.Encode(new NodeId(RequestCode.OpenSecureChannelRequest));

                var reqHeader = new RequestHeader()
                {
                    RequestHandle = nextRequestHandle++,
                    Timestamp = DateTime.Now,
                    AuthToken = config.AuthToken,
                };

                UInt32 clientProtocolVersion = 0;
                UInt32 securityTokenRequestType = (uint)requestType;
                UInt32 messageSecurityMode = (uint)config.MessageSecurityMode;
                byte[] clientNonce = null;
<<<<<<< HEAD
                double reqLifetime = 300 * 1000;
=======
                UInt32 reqLifetime = 30 * 10000;
>>>>>>> fcf82776

                if (config.SecurityPolicy != SecurityPolicy.None)
                {
                    int nonceSize = UASecurity.NonceLengthForSecurityPolicy(config.SecurityPolicy);
                    clientNonce = UASecurity.GenerateRandomBytes(nonceSize);
                }

                succeeded &= sendBuf.Encode(reqHeader);
                succeeded &= sendBuf.Encode(clientProtocolVersion);
                succeeded &= sendBuf.Encode(securityTokenRequestType);
                succeeded &= sendBuf.Encode(messageSecurityMode);
                succeeded &= sendBuf.EncodeUAByteString(clientNonce);
                succeeded &= sendBuf.Encode(reqLifetime);

                config.LocalNonce = clientNonce;

                if (!succeeded)
                {
                    return StatusCode.BadEncodingLimitsExceeded;
                }

                if (config.SecurityPolicy == SecurityPolicy.None)
                {
                    MarkPositionAsSize(sendBuf);
                }
                else
                {
                    var padMethod = UASecurity.PaddingMethodForSecurityPolicy(config.SecurityPolicy);
                    int sigSize = UASecurity.CalculateSignatureSize(ApplicationCertificate);
                    int padSize = UASecurity.CalculatePaddingSize(config.RemoteCertificate, config.SecurityPolicy, sendBuf.Position - asymCryptFrom, sigSize);

                    if (padSize > 0)
                    {
                        byte paddingValue = (byte)((padSize - 1) & 0xFF);

                        var appendPadding = new byte[padSize];
                        for (int i = 0; i < padSize; i++) { appendPadding[i] = paddingValue; }
                        sendBuf.Append(appendPadding);
                    }

                    int respSize = sendBuf.Position + sigSize;

                    respSize = asymCryptFrom + UASecurity.CalculateEncryptedSize(config.RemoteCertificate, respSize - asymCryptFrom, padMethod);
                    MarkPositionAsSize(sendBuf, (UInt32)respSize);

                    var msgSign = UASecurity.Sign(new ArraySegment<byte>(sendBuf.Buffer, 0, sendBuf.Position),
                        ApplicationPrivateKey, config.SecurityPolicy);
                    sendBuf.Append(msgSign);

                    var packed = UASecurity.Encrypt(
                        new ArraySegment<byte>(sendBuf.Buffer, asymCryptFrom, sendBuf.Position - asymCryptFrom),
                        config.RemoteCertificate, UASecurity.UseOaepForSecurityPolicy(config.SecurityPolicy));

                    sendBuf.Position = asymCryptFrom;
                    sendBuf.Append(packed);

                    if (sendBuf.Position != respSize)
                    {
                        return StatusCode.BadSecurityChecksFailed;
                    }
                }

                var recvKey = new Tuple<uint, uint>((uint)MessageType.Open, 0);
                var recvEv = new ManualResetEvent(false);
                lock (recvNotify)
                {
                    recvNotify[recvKey] = recvEv;
                }

                tcp.Client.Send(sendBuf.Buffer, sendBuf.Position, SocketFlags.None);
                Interlocked.Add(ref totalBytesSent, sendBuf.Position);

                config.LocalSequence.SequenceNumber++;
                uint reqId = config.LocalSequence.RequestId++;

                bool signalled = recvEv.WaitOne(Timeout * 1000);

                lock (recvNotify)
                {
                    recvNotify.Remove(recvKey);
                }

                if (!signalled)
                {
                    return StatusCode.BadRequestTimeout;
                }

                RecvHandler recvHandler = null;
                lock (recvQueue)
                {
                    var key = new Tuple<uint, uint>((uint)MessageType.Open, 0);
                    if (!recvQueue.TryGetValue(key, out recvHandler))
                    {
                        return recvHandlerStatus == StatusCode.Good ? StatusCode.BadUnexpectedError : recvHandlerStatus;
                    }

                    recvQueue.Remove(key);
                }


                if (!recvHandler.RecvBuf.Decode(out uint secureChannelId)) { return StatusCode.BadDecodingError; }

                if (!recvHandler.RecvBuf.DecodeUAString(out string securityPolicyUri)) { return StatusCode.BadDecodingError; }
                if (!recvHandler.RecvBuf.DecodeUAByteString(out byte[] senderCertificate)) { return StatusCode.BadDecodingError; }
                if (!recvHandler.RecvBuf.DecodeUAByteString(out byte[] recvCertThumbprint)) { return StatusCode.BadDecodingError; }

                try
                {
                    if (securityPolicyUri != Types.SLSecurityPolicyUris[(int)config.SecurityPolicy])
                    {
                        return StatusCode.BadSecurityPolicyRejected;
                    }
                }
                catch
                {
                    return StatusCode.BadSecurityPolicyRejected;
                }

                // Check in the middle for buffer decrypt
                if (config.SecurityPolicy != SecurityPolicy.None)
                {
                    try
                    {

                        config.RemoteCertificate = new X509Certificate2(senderCertificate);
                        if (!UASecurity.VerifyCertificate(config.RemoteCertificate))
                        {
                            return StatusCode.BadCertificateInvalid;
                        }
                    }
                    catch
                    {
                        return StatusCode.BadCertificateInvalid;
                    }

                    var appCertStr = ApplicationCertificate.Export(X509ContentType.Cert);
                    if (!UASecurity.SHAVerify(appCertStr, recvCertThumbprint, SecurityPolicy.Basic128Rsa15))
                    {
                        return StatusCode.BadSecurityChecksFailed;
                    }

                    var asymDecBuf = UASecurity.Decrypt(
                        new ArraySegment<byte>(recvHandler.RecvBuf.Buffer, recvHandler.RecvBuf.Position, recvHandler.RecvBuf.Capacity - recvHandler.RecvBuf.Position),
                        ApplicationCertificate, ApplicationPrivateKey, UASecurity.UseOaepForSecurityPolicy(config.SecurityPolicy));

                    int minPlainSize = Math.Min(asymDecBuf.Length, recvHandler.RecvBuf.Capacity - recvHandler.RecvBuf.Position);
                    Array.Copy(asymDecBuf, 0, recvHandler.RecvBuf.Buffer, recvHandler.RecvBuf.Position, minPlainSize);
                }

                if (!recvHandler.RecvBuf.Decode(out uint respSequenceNumber)) { return StatusCode.BadDecodingError; }
                if (!recvHandler.RecvBuf.Decode(out uint respRequestId)) { return StatusCode.BadDecodingError; }
                if (!recvHandler.RecvBuf.Decode(out NodeId messageType)) { return StatusCode.BadDecodingError; }

                if (!messageType.EqualsNumeric(0, (uint)RequestCode.OpenSecureChannelResponse))
                {
                    return StatusCode.BadSecureChannelClosed;
                }

                if (!renew)
                {
                    config.RemoteSequence = new SLSequence()
                    {
                        RequestId = respRequestId,
                        SequenceNumber = respSequenceNumber
                    };
                }

                if (!recvHandler.RecvBuf.Decode(out ResponseHeader _)) { return StatusCode.BadDecodingError; }

                if (!recvHandler.RecvBuf.Decode(out uint _)) { return StatusCode.BadDecodingError; }
                if (!recvHandler.RecvBuf.Decode(out uint channelId)) { return StatusCode.BadDecodingError; }
                if (!recvHandler.RecvBuf.Decode(out uint tokenId)) { return StatusCode.BadDecodingError; }
                if (!recvHandler.RecvBuf.Decode(out ulong createAtTimestamp)) { return StatusCode.BadDecodingError; }
                if (!recvHandler.RecvBuf.Decode(out uint respLifetime)) { return StatusCode.BadDecodingError; }
                if (!recvHandler.RecvBuf.DecodeUAByteString(out byte[] serverNonce)) { return StatusCode.BadDecodingError; }

                if (renew)
                {
                    config.PrevChannelID = config.ChannelID;
                    config.PrevTokenID = config.TokenID;
                }

                config.ChannelID = channelId;
                config.TokenID = tokenId;
                config.TokenCreatedAt = DateTimeOffset.FromFileTime((long)createAtTimestamp);
                config.TokenLifetime = respLifetime;
                config.RemoteNonce = serverNonce;

                if (config.SecurityPolicy == SecurityPolicy.None)
                {
                    config.LocalKeysets = new SLChannel.Keyset[2] { new SLChannel.Keyset(), new SLChannel.Keyset() };
                    config.RemoteKeysets = new SLChannel.Keyset[2] { new SLChannel.Keyset(), new SLChannel.Keyset() };
                }
                else
                {
                    int symKeySize = UASecurity.SymmetricKeySizeForSecurityPolicy(config.SecurityPolicy);

                    int sigKeySize = UASecurity.SymmetricSignatureKeySizeForSecurityPolicy(config.SecurityPolicy);
                    int symBlockSize = UASecurity.SymmetricBlockSizeForSecurityPolicy();

                    var clientHash = UASecurity.PSHA(
                        config.RemoteNonce,
                        config.LocalNonce,
                        sigKeySize + symKeySize + symBlockSize, config.SecurityPolicy);

                    var newLocalKeyset = new SLChannel.Keyset(
                        (new ArraySegment<byte>(clientHash, 0, sigKeySize)).ToArray(),
                        (new ArraySegment<byte>(clientHash, sigKeySize, symKeySize)).ToArray(),
                        (new ArraySegment<byte>(clientHash, sigKeySize + symKeySize, symBlockSize)).ToArray());

                    var serverHash = UASecurity.PSHA(
                        config.LocalNonce,
                        config.RemoteNonce,
                        sigKeySize + symKeySize + symBlockSize, config.SecurityPolicy);

                    var newRemoteKeyset = new SLChannel.Keyset(
                        (new ArraySegment<byte>(serverHash, 0, sigKeySize)).ToArray(),
                        (new ArraySegment<byte>(serverHash, sigKeySize, symKeySize)).ToArray(),
                        (new ArraySegment<byte>(serverHash, sigKeySize + symKeySize, symBlockSize)).ToArray());

                    //Console.WriteLine("Local nonce: {0}", string.Join("", config.LocalNonce.Select(v => v.ToString("X2"))));
                    //Console.WriteLine("Remote nonce: {0}", string.Join("", config.RemoteNonce.Select(v => v.ToString("X2"))));

                    //Console.WriteLine("RSymSignKey: {0}", string.Join("", newRemoteKeyset.SymSignKey.Select(v => v.ToString("X2"))));
                    //Console.WriteLine("RSymEncKey: {0}", string.Join("", newRemoteKeyset.SymEncKey.Select(v => v.ToString("X2"))));
                    //Console.WriteLine("RSymIV: {0}", string.Join("", newRemoteKeyset.SymIV.Select(v => v.ToString("X2"))));

                    //Console.WriteLine("LSymSignKey: {0}", string.Join("", newLocalKeyset.SymSignKey.Select(v => v.ToString("X2"))));
                    //Console.WriteLine("LSymEncKey: {0}", string.Join("", newLocalKeyset.SymEncKey.Select(v => v.ToString("X2"))));
                    //Console.WriteLine("LSymIV: {0}", string.Join("", newLocalKeyset.SymIV.Select(v => v.ToString("X2"))));

                    if (config.LocalKeysets == null)
                    {
                        config.LocalKeysets = new SLChannel.Keyset[2] { newLocalKeyset, new SLChannel.Keyset() };
                        config.RemoteKeysets = new SLChannel.Keyset[2] { newRemoteKeyset, new SLChannel.Keyset() };
                    }
                    else
                    {
                        config.LocalKeysets = new SLChannel.Keyset[2] { newLocalKeyset, config.LocalKeysets[0] };
                        config.RemoteKeysets = new SLChannel.Keyset[2] { newRemoteKeyset, config.RemoteKeysets[0] };
                    }
                }

                return StatusCode.Good;
            }
            finally
            {
                cs.Release();

                if (!renew)
                {
                    CheckPostCall();
                }
            }
        }

        private StatusCode EncodeMessageHeader(MemoryBuffer sendBuf, bool needsEstablishedSL = true)
        {
            if (config.SLState != ConnectionState.Established && needsEstablishedSL)
            {
                return StatusCode.BadSecureChannelClosed;
            }

            bool succeeded = true;
            succeeded &= sendBuf.Encode((uint)(MessageType.Message) | ((uint)'F' << 24));
            succeeded &= sendBuf.Encode((uint)0);
            succeeded &= sendBuf.Encode(config.ChannelID);
            succeeded &= sendBuf.Encode(config.TokenID);
            succeeded &= sendBuf.Encode(config.LocalSequence.SequenceNumber);
            succeeded &= sendBuf.Encode(config.LocalSequence.RequestId);

            if (!succeeded)
            {
                return StatusCode.BadEncodingLimitsExceeded;
            }

            config.LocalSequence.SequenceNumber++;
            config.LocalSequence.RequestId++;

            return StatusCode.Good;
        }

        public StatusCode GetEndpoints(out EndpointDescription[] endpointDescs, string[] localeIDs)
        {
            endpointDescs = null;

            try
            {
                cs.WaitOne();
                var sendBuf = new MemoryBuffer(MaximumMessageSize);
                var headerRes = EncodeMessageHeader(sendBuf, false);
                if (headerRes != StatusCode.Good)
                {
                    return headerRes;
                }

                var reqHeader = new RequestHeader()
                {
                    RequestHandle = nextRequestHandle++,
                    Timestamp = DateTime.Now,
                    AuthToken = config.AuthToken,
                };

                bool succeeded = true;
                succeeded &= sendBuf.Encode(new NodeId(RequestCode.GetEndpointsRequest));
                succeeded &= sendBuf.Encode(reqHeader);

                succeeded &= sendBuf.EncodeUAString(string.Format("opc.tcp://{0}:{1}", config.Endpoint.Address.ToString(), config.Endpoint.Port.ToString()));
                // LocaleIds
                succeeded &= sendBuf.EncodeUAString(localeIDs);
                // ProfileUris
                succeeded &= sendBuf.Encode((UInt32)0);

                if (!succeeded)
                {
                    return StatusCode.BadEncodingLimitsExceeded;
                }

                var recvKey = new Tuple<uint, uint>((uint)MessageType.Message, reqHeader.RequestHandle);
                var recvEv = new ManualResetEvent(false);
                lock (recvNotify)
                {
                    recvNotify[recvKey] = recvEv;
                }

                var sendRes = MessageSecureAndSend(config, sendBuf);
                if (sendRes != StatusCode.Good)
                {
                    return sendRes;
                }

                bool signalled = recvEv.WaitOne(Timeout * 1000);

                lock (recvNotify)
                {
                    recvNotify.Remove(recvKey);
                }

                if (!signalled)
                {
                    return StatusCode.BadRequestTimeout;
                }

                RecvHandler recvHandler = null;
                lock (recvQueue)
                {
                    if (!recvQueue.TryGetValue(recvKey, out recvHandler))
                    {
                        return recvHandlerStatus == StatusCode.Good ? StatusCode.BadUnexpectedError : recvHandlerStatus;
                    }

                    recvQueue.Remove(recvKey);
                }

                if (!recvHandler.Type.EqualsNumeric(0, (uint)RequestCode.GetEndpointsResponse))
                {
                    return StatusCode.BadUnknownResponse;
                }

                succeeded &= recvHandler.RecvBuf.DecodeArraySize(out uint numEndpointDescs);

                endpointDescs = new EndpointDescription[numEndpointDescs];
                for (int i = 0; i < numEndpointDescs && succeeded; i++)
                {
                    succeeded &= recvHandler.RecvBuf.Decode(out endpointDescs[i]);
                }

                if (!succeeded)
                {
                    return StatusCode.BadDecodingError;
                }

                return StatusCode.Good;
            }
            finally
            {
                cs.Release();
                CheckPostCall();
            }
        }

        public StatusCode FindServers(out ApplicationDescription[] results, string[] localeIDs)
        {
            results = null;

            try
            {
                cs.WaitOne();
                var sendBuf = new MemoryBuffer(MaximumMessageSize);
                var headerRes = EncodeMessageHeader(sendBuf, false);
                if (headerRes != StatusCode.Good)
                {
                    return headerRes;
                }

                var reqHeader = new RequestHeader()
                {
                    RequestHandle = nextRequestHandle++,
                    Timestamp = DateTime.Now,
                    AuthToken = config.AuthToken,
                };

                bool succeeded = true;
                succeeded &= sendBuf.Encode(new NodeId(RequestCode.FindServersRequest));
                succeeded &= sendBuf.Encode(reqHeader);

                succeeded &= sendBuf.EncodeUAString(string.Format("opc.tcp://{0}:{1}", config.Endpoint.Address.ToString(), config.Endpoint.Port.ToString()));
                // LocaleIds
                succeeded &= sendBuf.EncodeUAString(localeIDs);
                // ProfileIds
                succeeded &= sendBuf.Encode((UInt32)0);

                if (!succeeded)
                {
                    return StatusCode.BadEncodingLimitsExceeded;
                }

                var recvKey = new Tuple<uint, uint>((uint)MessageType.Message, reqHeader.RequestHandle);
                var recvEv = new ManualResetEvent(false);
                lock (recvNotify)
                {
                    recvNotify[recvKey] = recvEv;
                }

                var sendRes = MessageSecureAndSend(config, sendBuf);
                if (sendRes != StatusCode.Good)
                {
                    return sendRes;
                }

                bool signalled = recvEv.WaitOne(Timeout * 1000);

                lock (recvNotify)
                {
                    recvNotify.Remove(recvKey);
                }

                if (!signalled)
                {
                    return StatusCode.BadRequestTimeout;
                }

                RecvHandler recvHandler = null;
                lock (recvQueue)
                {
                    if (!recvQueue.TryGetValue(recvKey, out recvHandler))
                    {
                        return recvHandlerStatus == StatusCode.Good ? StatusCode.BadUnexpectedError : recvHandlerStatus;
                    }

                    recvQueue.Remove(recvKey);
                }

                if (!recvHandler.Type.EqualsNumeric(0, (uint)RequestCode.FindServersResponse))
                {
                    return StatusCode.BadUnknownResponse;
                }

                succeeded &= recvHandler.RecvBuf.DecodeArraySize(out uint numDescs);

                results = new ApplicationDescription[numDescs];
                for (int i = 0; i < numDescs && succeeded; i++)
                {
                    succeeded &= recvHandler.RecvBuf.Decode(out results[i]);
                }

                if (!succeeded)
                {
                    return StatusCode.BadDecodingError;
                }

                return StatusCode.Good;
            }
            finally
            {
                cs.Release();
                CheckPostCall();
            }
        }

        private StatusCode MessageSecureAndSend(SLChannel config, MemoryBuffer respBuf)
        {
            // TL header, sequence header
            const int ChunkHeaderOverhead = 4 * 6;
            const int seqPosition = 4 * 4;

            int chunkSize = (int)config.TL.TransportConfig.RecvBufferSize - ChunkHeaderOverhead - TLPaddingOverhead;
            //int chunkSize = 2048 - ChunkHeaderOverhead - TLPaddingOverhead;
            int numChunks = (respBuf.Position - ChunkHeaderOverhead + chunkSize - 1) / chunkSize;

            if (numChunks > 1 && config.TL.TransportConfig.MaxChunkCount > 0 &&
                numChunks > config.TL.TransportConfig.MaxChunkCount)
            {
                return StatusCode.BadEncodingLimitsExceeded;
            }

            if (numChunks > 1)
            {
                //Console.WriteLine("{0} -> {1} chunks", respBuf.Position, numChunks);
                var chunk = new MemoryBuffer(chunkSize + ChunkHeaderOverhead + TLPaddingOverhead);
                for (int i = 0; i < numChunks; i++)
                {
                    bool isFinal = i == numChunks - 1;

                    chunk.Rewind();
                    int offset = i * chunkSize;
                    int curSize = isFinal ?
                        respBuf.Position - ChunkHeaderOverhead - offset :
                        chunkSize;

                    chunk.Append(respBuf.Buffer, 0, ChunkHeaderOverhead);
                    if (i > 0)
                    {
                        chunk.Encode(config.LocalSequence.SequenceNumber, seqPosition);
                        config.LocalSequence.SequenceNumber++;
                    }

                    chunk.Buffer[3] = isFinal ? (byte)'F' : (byte)'C';
                    chunk.Append(respBuf.Buffer, ChunkHeaderOverhead + offset, curSize);

                    if (config.MessageSecurityMode == MessageSecurityMode.None)
                    {
                        MarkPositionAsSize(chunk);
                    }
                    else
                    {
                        var secureRes = UASecurity.SecureSymmetric(chunk, MessageEncodedBlockStart, config.LocalKeysets[0], config.RemoteKeysets[0], config.SecurityPolicy, config.MessageSecurityMode);

                        if (!Types.StatusCodeIsGood((uint)secureRes))
                        {
                            return secureRes;
                        }
                    }

                    tcp.Client.Send(chunk.Buffer, chunk.Position, SocketFlags.None);
                    Interlocked.Add(ref totalBytesSent, chunk.Position);
                }
            }
            else
            {
                if (config.MessageSecurityMode == MessageSecurityMode.None)
                {
                    MarkPositionAsSize(respBuf);
                }
                else
                {
                    var secureRes = UASecurity.SecureSymmetric(respBuf, MessageEncodedBlockStart, config.LocalKeysets[0], config.RemoteKeysets[0], config.SecurityPolicy, config.MessageSecurityMode);

                    if (!Types.StatusCodeIsGood((uint)secureRes))
                    {
                        return secureRes;
                    }
                }

                if (!IsConnected)
                {
                    return StatusCode.BadConnectionClosed;
                }

                tcp.Client.Send(respBuf.Buffer, respBuf.Position, SocketFlags.None);
                Interlocked.Add(ref totalBytesSent, respBuf.Position);
            }

            return StatusCode.Good;
        }

        public StatusCode Connect()
        {
            if (IsConnected)
            {
                throw new Exception("Disconnect before connecting again.");
            }

            cs = new Semaphore(1, 1);

            try
            {
                cs.WaitOne();

                totalBytesSent = 0;
                totalBytesRecv = 0;

                try
                {
                    tcp = new TcpClient(Target, Port);
                }
                catch (SocketException)
                {
                    return StatusCode.BadConnectionRejected;
                }

                csDispatching = new Semaphore(1, 1);
                csWaitForSecure = new Semaphore(0, 1);

                nextRequestHandle = 0;

                tcp.NoDelay = true;
                tcp.Client.NoDelay = true;

                config = new SLChannel
                {
                    Endpoint = tcp.Client.RemoteEndPoint as IPEndPoint,
                    SLState = ConnectionState.Opening
                };

                recvQueue = new Dictionary<Tuple<uint, uint>, RecvHandler>();
                recvNotify = new Dictionary<Tuple<uint, uint>, ManualResetEvent>();
                publishReqs = new HashSet<uint>();

                recvHandlerStatus = StatusCode.Good;

                threadAbort = false;
                thread = new Thread(new ParameterizedThreadStart(ThreadTarget));
                thread.Start(this);

                var ret = SendHello();
                if (ret != StatusCode.Good)
                {
                    return ret;
                }

                return ret;
            }
            finally
            {
                cs.Release();
            }
        }

        private StatusCode SendHello()
        {
            var sendBuf = new MemoryBuffer(MaximumMessageSize);

            config.TL = new TLConnection
            {
                TransportConfig = new TLConfiguration()
                {
                    ProtocolVersion = 0,
                    SendBufferSize = 1 << 16,
                    RecvBufferSize = 1 << 16,
                    MaxMessageSize = (uint)MaximumMessageSize,
                    MaxChunkCount = 1337 + (uint)(MaximumMessageSize + ((1 << 16) - 1)) / (1 << 16),
                }
            };

            bool succeeded = true;
            succeeded &= sendBuf.Encode((uint)(MessageType.Hello) | ((uint)'F' << 24));
            succeeded &= sendBuf.Encode((uint)0);
            succeeded &= sendBuf.Encode(config.TL.TransportConfig.ProtocolVersion);
            succeeded &= sendBuf.Encode(config.TL.TransportConfig.RecvBufferSize);
            succeeded &= sendBuf.Encode(config.TL.TransportConfig.SendBufferSize);
            succeeded &= sendBuf.Encode(config.TL.TransportConfig.MaxMessageSize);
            succeeded &= sendBuf.Encode(config.TL.TransportConfig.MaxChunkCount);
            succeeded &= sendBuf.EncodeUAString(string.Format("opc.tcp://{0}:{1}", config.Endpoint.Address.ToString(), config.Endpoint.Port.ToString()));

            if (!succeeded)
            {
                return StatusCode.BadEncodingLimitsExceeded;
            }

            MarkPositionAsSize(sendBuf);

            var recvKey = new Tuple<uint, uint>((uint)MessageType.Acknowledge, 0);
            var recvEv = new ManualResetEvent(false);
            lock (recvNotify)
            {
                recvNotify[recvKey] = recvEv;
            }

            tcp.Client.Send(sendBuf.Buffer, sendBuf.Position, SocketFlags.None);
            Interlocked.Add(ref totalBytesSent, sendBuf.Position);

            bool signalled = recvEv.WaitOne(Timeout * 1000);

            lock (recvNotify)
            {
                recvNotify.Remove(recvKey);
            }

            if (recvHandlerStatus != StatusCode.Good)
            {
                return recvHandlerStatus;
            }

            if (!signalled)
            {
                return StatusCode.BadRequestTimeout;
            }

            RecvHandler recvHandler;
            lock (recvQueue)
            {
                var key = new Tuple<uint, uint>((uint)MessageType.Acknowledge, 0);
                if (!recvQueue.TryGetValue(key, out recvHandler))
                {
                    return recvHandlerStatus == StatusCode.Good ? StatusCode.BadUnexpectedError : recvHandlerStatus;
                }

                recvQueue.Remove(key);
            }

            config.TL.TransportConfig = new TLConfiguration();
            if (!recvHandler.RecvBuf.Decode(out config.TL.TransportConfig.ProtocolVersion)) { return StatusCode.BadDecodingError; }
            if (!recvHandler.RecvBuf.Decode(out config.TL.TransportConfig.RecvBufferSize)) { return StatusCode.BadDecodingError; }
            if (!recvHandler.RecvBuf.Decode(out config.TL.TransportConfig.SendBufferSize)) { return StatusCode.BadDecodingError; }
            if (!recvHandler.RecvBuf.Decode(out config.TL.TransportConfig.MaxMessageSize)) { return StatusCode.BadDecodingError; }
            if (!recvHandler.RecvBuf.Decode(out config.TL.TransportConfig.MaxChunkCount)) { return StatusCode.BadDecodingError; }

            MaximumMessageSize = (int)Math.Min(config.TL.TransportConfig.MaxMessageSize, MaximumMessageSize);

            //if (!signalled)
            //{
            //	RemovePendingRequest(RequestId);

            //	// Clear if received between Wait and Remove
            //	if (semRecvMsg.WaitOne(0))
            //	{
            //		// Clean up message
            //		RemovePendingRequest(RequestId);
            //	}

            //	return DXPStatusCode.BadNoResponse;
            //}

            return StatusCode.Good;
        }

        protected void MarkPositionAsSize(MemoryBuffer mb, UInt32 position)
        {
            int restorePos = mb.Position;
            mb.Position = 4;
            mb.Encode(position);
            mb.Position = restorePos;
        }

        // Skip MessageType and ChunkType, write MessageSize
        protected void MarkPositionAsSize(MemoryBuffer mb)
        {
            UInt32 pos = (UInt32)mb.Position;
            mb.Position = 4;
            mb.Encode(pos);
            mb.Position = (int)pos;
        }

        public void Dispose()
        {
            Disconnect();
        }

        public StatusCode Disconnect()
        {
            nextPublish = false;

            if (renewTimer != null)
            {
                try
                {
                    cs.WaitOne();
                    renewTimer.Stop();
                }
                finally
                {
                    cs.Release();
                }

                renewTimer = null;
            }

            if (thread != null)
            {
                threadAbort = true;

                thread.Join();
                thread = null;
            }

            if (tcp == null)
            {
                return StatusCode.BadNotConnected;
            }

            CloseConnection();
            return StatusCode.Good;
        }

        private void CloseConnection()
        {
            try
            {
                if (tcp != null)
                {
                    tcp.Client.Shutdown(SocketShutdown.Both);
                    tcp.Close();

                    OnConnectionClosed?.Invoke();
                }
            }
            finally
            {
                tcp = null;
            }
        }

        ~Client() { Dispose(); }

        private static void ThreadTarget(object args)
        {
            (args as Client).ThreadTarget();
        }

        private void ThreadTarget()
        {
            var socket = tcp.Client;

            int recvAccumSize = 0;
            var recvBuffer = new byte[MaximumMessageSize];

            while (IsConnected)
            {
                if (threadAbort)
                {
                    break;
                }

                if (!socket.Poll(ListenerInterval * 1000, SelectMode.SelectRead))
                {
                    continue;
                }

                int bytesAvailable = MaximumMessageSize - recvAccumSize;

                int bytesRead;
                if (bytesAvailable > 0)
                {
                    try
                    {
                        bytesRead = socket.Receive(recvBuffer, recvAccumSize, bytesAvailable, SocketFlags.None);
                    }
                    catch
                    {
                        break;
                    }

                    if (bytesRead == 0)
                    {
                        // Disconnected
                        break;
                    }

                    Interlocked.Add(ref totalBytesRecv, bytesRead);
                }
                else
                {
                    break;
                }

                recvAccumSize += bytesRead;
                if (recvAccumSize > MaximumMessageSize)
                {
                    break;
                }

                while (recvAccumSize > 0)
                {
                    csDispatching.WaitOne();
                    int consumedSize = -1;

                    try
                    {
                        //var sw = new System.Diagnostics.Stopwatch();
                        //sw.Start();
                        consumedSize = Consume(config, new MemoryBuffer(recvBuffer, recvAccumSize));
                        //sw.Stop();
                        //if (consumedSize > 0)
                        //{
                        //	Console.WriteLine("Client consumed {0} in {1}, total {2}", consumedSize, sw.Elapsed.ToString(), recvAccumSize);
                        //}
                    }
                    catch
                    {
                        recvHandlerStatus = StatusCode.BadDecodingError;
                        consumedSize = -1;
                    }
                    finally
                    {
                        csDispatching.Release();
                    }

                    if (consumedSize == -1)
                    {
                        // Handler failed
                        recvAccumSize = -1;
                        break;
                    }
                    else if (consumedSize == 0)
                    {
                        // Not enough to read a message
                        break;
                    }
                    else if (consumedSize >= recvAccumSize)
                    {
                        if (consumedSize > recvAccumSize)
                        {
                            throw new Exception(string.Format("Consumed {0} but accumulated message size is {1}", consumedSize, recvAccumSize));
                        }

                        recvAccumSize = 0;
                    }
                    else
                    {
                        int newSize = recvAccumSize - consumedSize;

                        var newRecvBuffer = new byte[MaximumMessageSize];
                        Array.Copy(recvBuffer, consumedSize, newRecvBuffer, 0, newSize);
                        recvBuffer = newRecvBuffer;

                        recvAccumSize = newSize;
                    }
                }

                CheckPostCall();

                // Cannot receive more or process existing
                if (recvAccumSize == -1 || recvAccumSize >= MaximumMessageSize)
                {
                    break;
                }
            }

            CloseConnection();

            //if (DXPStatusCode.IsGood(connStatus))
            //{
            //	connStatus = DXPStatusCode.BadNotConnected;
            //}

            // Fail any pending calls with connStatus
            //semRecvMsg.Release();

            lock (recvNotify)
            {
                foreach (var kvp in recvNotify)
                {
                    kvp.Value.Set();
                }
            }

            lock (recvQueue)
            {
                foreach (var notifyAbort in recvNotify)
                {
                    notifyAbort.Value.Set();
                }
            }
        }

        private void CheckPostCall()
        {
            if (nextPublish)
            {
                if (PublishRequest() != StatusCode.GoodCallAgain)
                {
                    nextPublish = false;
                }
            }
        }

        private bool ChunkReconstruct(MemoryBuffer buf, List<uint> chunkLengths)
        {
            if (buf.Capacity < ChunkHeaderOverhead)
            {
                return false;
            }

            uint totalLength = 0;
            for (int i = 0; i < chunkLengths.Count; i++)
            {
                if (i == 0)
                {
                    totalLength += chunkLengths[i];
                }
                else
                {
                    if (chunkLengths[i] < ChunkHeaderOverhead)
                    {
                        return false;
                    }

                    totalLength += chunkLengths[i] - ChunkHeaderOverhead;
                }
            }

            uint readOffset = 0, writeOffset = ChunkHeaderOverhead;
            for (int i = 0; i < chunkLengths.Count; i++)
            {
                uint len = chunkLengths[i];

                if (i > 0)
                {
                    Array.Copy(buf.Buffer, (int)(readOffset + ChunkHeaderOverhead), buf.Buffer, (int)writeOffset, (int)(len - ChunkHeaderOverhead));
                }

                readOffset += len;
                writeOffset += len - ChunkHeaderOverhead;
            }

            buf.Buffer[3] = (byte)'F';
            MarkPositionAsSize(buf, totalLength);

            return true;
        }

        private MemoryBuffer ChunkReconstructSecured(MemoryBuffer buf, List<uint> chunkLengths, SLChannel config)
        {
            if (buf.Capacity < ChunkHeaderOverhead)
            {
                return null;
            }

            MemoryBuffer tmpBuf = new MemoryBuffer(buf.Capacity);
            MemoryBuffer recvBuf = new MemoryBuffer(buf.Capacity);

            uint readOffset = 0;
            int decodedDecrTotal = 0;
            for (int i = 0; i < chunkLengths.Count; i++)
            {
                uint len = chunkLengths[i];
                Array.Copy(buf.Buffer, readOffset, tmpBuf.Buffer, 0, (int)len);

                tmpBuf.Position = 3;
                var unsecureRes = (uint)UASecurity.UnsecureSymmetric(tmpBuf, config.TokenID, config.PrevTokenID, MessageEncodedBlockStart, config.LocalKeysets[0], config.RemoteKeysets, config.SecurityPolicy, config.MessageSecurityMode, out int decrSize);
                if (!Types.StatusCodeIsGood(unsecureRes))
                {
                    return null;
                }

                decodedDecrTotal += decrSize;

                if (i == 0)
                {
                    Array.Copy(tmpBuf.Buffer, 0, recvBuf.Buffer, 0, ChunkHeaderOverhead);
                    recvBuf.Buffer[3] = (byte)'F';
                    recvBuf.Position = ChunkHeaderOverhead;
                }

                recvBuf.Append(tmpBuf.Buffer, ChunkHeaderOverhead, (int)(decrSize - ChunkHeaderOverhead));
                readOffset += len;
            }

            MarkPositionAsSize(recvBuf);

            return recvBuf;
        }

        private List<uint> ChunkCalculateSizes(MemoryBuffer memBuf)
        {
            var chunkLengths = new List<uint>();

            uint offset = 0;
            while (true)
            {
                // Incomplete with no final
                if (memBuf.Capacity < offset + ChunkHeaderOverhead)
                {
                    return null;
                }

                byte chunkType = memBuf.Buffer[offset + 3];
                if (chunkType != 'C' && chunkType != 'F')
                {
                    // Invalid chunk type
                    return null;
                }

                bool isFinal = chunkType == (byte)'F';
                if (!memBuf.Decode(out uint chunkLength, (int)offset + 4))
                {
                    return null;
                }

                chunkLengths.Add(chunkLength);
                offset += chunkLength;

                // Final chunk is incomplete
                if (memBuf.Capacity < offset)
                {
                    return null;
                }

                if (isFinal)
                {
                    break;
                }
            }

            return chunkLengths;
        }

        private int Consume(SLChannel config, MemoryBuffer recvBuf)
        {
            // No message type and size
            if (recvBuf.Capacity < 8)
            {
                return 0;
            }

            uint messageType = (uint)recvBuf.Buffer[0] | (uint)(recvBuf.Buffer[1] << 8) | (uint)(recvBuf.Buffer[2] << 16);

            uint messageSize;
            if (recvBuf.Buffer[3] == 'F')
            {
                messageSize =
                    (uint)recvBuf.Buffer[4] | (uint)(recvBuf.Buffer[5] << 8) |
                    (uint)(recvBuf.Buffer[6] << 16) | (uint)(recvBuf.Buffer[7] << 24);

                if (config != null && config.TL != null &&
                    messageSize > config.TL.TransportConfig.MaxMessageSize)
                {
                    recvHandlerStatus = StatusCode.BadResponseTooLarge;
                    return -1;
                }

                if (messageSize > recvBuf.Capacity)
                {
                    return 0;
                }

                if (messageType == (uint)MessageType.Message ||
                    messageType == (uint)MessageType.Close)
                {
                    if (config.MessageSecurityMode > MessageSecurityMode.None &&
                        config.LocalKeysets != null && config.RemoteKeysets != null)
                    {
                        int restorePos = recvBuf.Position;

                        recvBuf.Position = 3;
                        var unsecureRes = (uint)UASecurity.UnsecureSymmetric(recvBuf, config.TokenID, config.PrevTokenID, MessageEncodedBlockStart, config.LocalKeysets[0], config.RemoteKeysets, config.SecurityPolicy, config.MessageSecurityMode, out _);

                        recvBuf.Position = restorePos;

                        if (!Types.StatusCodeIsGood(unsecureRes))
                        {
                            return -1;
                        }
                    }
                }
            }
            else if (recvBuf.Buffer[3] == 'C')
            {
                var chunkSizes = ChunkCalculateSizes(recvBuf);
                if (chunkSizes == null)
                {
                    return 0;
                }

                if (config.MessageSecurityMode > MessageSecurityMode.None &&
                    config.LocalKeysets != null && config.RemoteKeysets != null)
                {
                    recvBuf = ChunkReconstructSecured(recvBuf, chunkSizes, config);

                    if (recvBuf == null)
                    {
                        recvHandlerStatus = StatusCode.BadMessageNotAvailable;
                        return -1;
                    }
                }
                else
                {
                    if (!ChunkReconstruct(recvBuf, chunkSizes))
                    {
                        recvHandlerStatus = StatusCode.BadMessageNotAvailable;
                        return -1;
                    }
                }

                messageSize = 0;
                foreach (var chunkSize in chunkSizes) { messageSize += chunkSize; }

                if (messageSize > recvBuf.Capacity)
                {
                    return 0;
                }
            }
            else
            {
                recvHandlerStatus = StatusCode.BadMessageNotAvailable;
                return -1;
            }

            recvBuf.Position = 8;

            if (messageType == (uint)MessageType.Acknowledge)
            {
                lock (recvQueue)
                {
                    var key = new Tuple<uint, uint>(messageType, 0);
                    recvQueue[key] = new RecvHandler()
                    {
                        Header = null,
                        RecvBuf = recvBuf.Duplicate(),
                        Type = NodeId.Zero
                    };

                    if (recvNotify.TryGetValue(key, out ManualResetEvent ev))
                    {
                        ev.Set();
                    }
                }
            }
            else if (messageType == (uint)MessageType.Open)
            {
                messageSize =
                    (uint)recvBuf.Buffer[4] | (uint)(recvBuf.Buffer[5] << 8) |
                    (uint)(recvBuf.Buffer[6] << 16) | (uint)(recvBuf.Buffer[7] << 24);

                if (messageSize > recvBuf.Capacity)
                {
                    return 0;
                }

                ManualResetEvent ev = null;
                lock (recvQueue)
                {
                    var key = new Tuple<uint, uint>(messageType, 0);
                    recvQueue[key] = new RecvHandler()
                    {
                        Header = null,
                        RecvBuf = recvBuf.Duplicate((int)messageSize),
                        Type = NodeId.Zero
                    };

                    if (recvNotify.TryGetValue(key, out ev))
                    {
                        ev.Set();
                    }
                }

                // Wait for secure channel renew response to be
                // processed before handling other messages
                if (ev != null)
                {
                    csWaitForSecure.WaitOne();
                }
            }
            else if (messageType == (uint)MessageType.Error)
            {
                recvHandlerStatus = StatusCode.BadCommunicationError;

                try
                {
                    if (recvBuf.Decode(out uint status))
                    {
                        recvHandlerStatus = (StatusCode)status;
                    }
                }
                catch
                {
                }

                return -1;
            }
            else
            {

                bool succeeded = true;
                succeeded &= recvBuf.Decode(out uint _);
                succeeded &= recvBuf.Decode(out uint _);
                succeeded &= recvBuf.Decode(out uint securitySeqNum);
                succeeded &= recvBuf.Decode(out uint _);

                config.RemoteSequence.SequenceNumber = securitySeqNum;

                succeeded &= recvBuf.Decode(out NodeId typeId);

                succeeded &= recvBuf.Decode(out ResponseHeader respHeader);

                if (!succeeded)
                {
                    recvHandlerStatus = StatusCode.BadDecodingError;
                    return -1;
                }

                if (publishReqs.Contains(respHeader.RequestHandle))
                {
                    try
                    {
                        ConsumeNotification(new RecvHandler()
                        {
                            Header = respHeader,
                            RecvBuf = recvBuf.Duplicate(),
                            Type = typeId
                        });
                    }
                    finally
                    {
                        publishReqs.Remove(respHeader.RequestHandle);
                        nextPublish = true;
                    }
                }
                else
                {
                    lock (recvQueue)
                    {
                        var recvKey = new Tuple<uint, uint>(messageType, respHeader.RequestHandle);
                        recvQueue[recvKey] = new RecvHandler()
                        {
                            Header = respHeader,
                            RecvBuf = recvBuf.Duplicate(),
                            Type = typeId
                        };

                        if (recvNotify.TryGetValue(recvKey, out ManualResetEvent ev))
                        {
                            ev.Set();
                        }
                    }
                }
            }

            return (int)messageSize;
        }

        public StatusCode ActivateSession(object identityToken, string[] localeIDs, SecurityPolicy? userIdentitySecurityPolicy = null)
        {
            try
            {
                cs.WaitOne();

                var sendBuf = new MemoryBuffer(MaximumMessageSize);
                var headerRes = EncodeMessageHeader(sendBuf, false);
                if (headerRes != StatusCode.Good)
                {
                    return headerRes;
                }

                var reqHeader = new RequestHeader()
                {
                    RequestHandle = nextRequestHandle++,
                    Timestamp = DateTime.Now,
                    AuthToken = config.AuthToken,
                };

                bool succeeded = true;
                succeeded &= sendBuf.Encode(new NodeId(RequestCode.ActivateSessionRequest));
                succeeded &= sendBuf.Encode(reqHeader);

                if (config.MessageSecurityMode == MessageSecurityMode.None)
                {
                    // ClientSignatureAlgorithm
                    succeeded &= sendBuf.EncodeUAString((string)null);
                    // ClientSignature
                    succeeded &= sendBuf.EncodeUAByteString(null);
                }
                else
                {
                    if (config.RemoteNonce == null || config.RemoteCertificateString == null)
                    {
                        return StatusCode.BadSessionClosed;
                    }

                    var strRemoteCert = config.RemoteCertificateString;
                    var signMsg = new byte[strRemoteCert.Length + config.RemoteNonce.Length];
                    Array.Copy(strRemoteCert, 0, signMsg, 0, strRemoteCert.Length);
                    Array.Copy(config.RemoteNonce, 0, signMsg, strRemoteCert.Length, config.RemoteNonce.Length);

                    var algorithm = UASecurity.SignatureAlgorithmForSecurityPolicy(config.SecurityPolicy);
                    var thumbprint = UASecurity.Sign(new ArraySegment<byte>(signMsg),
                        ApplicationPrivateKey, config.SecurityPolicy);

                    succeeded &= sendBuf.EncodeUAString(algorithm);
                    succeeded &= sendBuf.EncodeUAByteString(thumbprint);
                }

                // ClientSoftwareCertificates: Array of SignedSoftwareCertificate
                succeeded &= sendBuf.Encode((UInt32)0);

                // LocaleIds: Array of String
                succeeded &= sendBuf.EncodeUAString(localeIDs);

                if (identityToken is UserIdentityAnonymousToken token)
                {
                    succeeded &= sendBuf.Encode(new NodeId(UAConst.AnonymousIdentityToken_Encoding_DefaultBinary));
                    succeeded &= sendBuf.Encode((byte)1);

                    int eoStartPos = sendBuf.Position;
                    succeeded &= sendBuf.Encode((UInt32)0);

                    succeeded &= sendBuf.EncodeUAString(token.PolicyId);
                    succeeded &= sendBuf.Encode((UInt32)(sendBuf.Position - eoStartPos - 4), eoStartPos);
                }
                else if (identityToken is UserIdentityUsernameToken usernameToken)
                {
                    succeeded &= sendBuf.Encode(new NodeId(UAConst.UserNameIdentityToken_Encoding_DefaultBinary));
                    succeeded &= sendBuf.Encode((byte)1);

                    int eoStartPos = sendBuf.Position;
                    succeeded &= sendBuf.Encode((UInt32)0);

                    succeeded &= sendBuf.EncodeUAString(usernameToken.PolicyId);
                    succeeded &= sendBuf.EncodeUAString(usernameToken.Username);

                    try
                    {
                        var passwordSrc = usernameToken.PasswordHash;
                        int padSize = UASecurity.CalculatePaddingSize(config.RemoteCertificate,
                            userIdentitySecurityPolicy ?? config.SecurityPolicy, 4 + passwordSrc.Length,
                            (config.RemoteNonce == null ? 0 : config.RemoteNonce.Length));
                        var rndBytes = UASecurity.GenerateRandomBytes(padSize);

                        byte[] crypted = new byte[4 + passwordSrc.Length + padSize +
                            (config.RemoteNonce == null ? 0 : config.RemoteNonce.Length)];

                        int rawSize = passwordSrc.Length +
                            (config.RemoteNonce == null ? 0 : config.RemoteNonce.Length);

                        crypted[0] = (byte)(rawSize & 0xFF);
                        crypted[1] = (byte)((rawSize >> 8) & 0xFF);
                        crypted[2] = (byte)((rawSize >> 16) & 0xFF);
                        crypted[3] = (byte)((rawSize >> 24) & 0xFF);

                        Array.Copy(passwordSrc, 0, crypted, 4, passwordSrc.Length);

                        int offset = 4 + passwordSrc.Length;

                        if (config.RemoteNonce != null)
                        {
                            Array.Copy(config.RemoteNonce, 0, crypted, offset, config.RemoteNonce.Length);
                            offset += config.RemoteNonce.Length;
                        }
                        else
                        {
                            Array.Copy(rndBytes, 0, crypted, offset, rndBytes.Length);
                            offset += rndBytes.Length;
                        }

                        if (userIdentitySecurityPolicy != null)
                        {
                            crypted = UASecurity.Encrypt(
                                new ArraySegment<byte>(crypted),
                                config.RemoteCertificate, UASecurity.UseOaepForSecurityPolicy((SecurityPolicy)userIdentitySecurityPolicy));
                        }

                        succeeded &= sendBuf.EncodeUAByteString(crypted);
                        succeeded &= sendBuf.EncodeUAString(usernameToken.Algorithm);
                    }
                    catch
                    {
                        return StatusCode.BadIdentityTokenInvalid;
                    }

                    succeeded &= sendBuf.Encode((UInt32)(sendBuf.Position - eoStartPos - 4), eoStartPos);
                }
                else if (identityToken is UserIdentityX509IdentityToken x509Token)
                {
                    succeeded &= sendBuf.Encode(new NodeId(UAConst.X509IdentityToken_Encoding_DefaultBinary));
                    succeeded &= sendBuf.Encode((byte)1);

                    int eoStartPos = sendBuf.Position;
                    succeeded &= sendBuf.Encode((UInt32)0);

                    succeeded &= sendBuf.EncodeUAString(x509Token.PolicyId);
                    succeeded &= sendBuf.EncodeUAByteString(x509Token.CertificateData);
                    succeeded &= sendBuf.Encode((UInt32)(sendBuf.Position - eoStartPos - 4), eoStartPos);
                }
                else
                {
                    throw new Exception(string.Format("Identity token of type {0} is not supported", identityToken.GetType().ToString()));
                }

                if (identityToken is UserIdentityX509IdentityToken x509IdentityToken)
                {
                    if (config.RemoteNonce == null || config.RemoteCertificateString == null)
                    {
                        return StatusCode.BadSessionClosed;
                    }

                    var strRemoteCert = config.RemoteCertificateString;
                    var signMsg = new byte[strRemoteCert.Length + config.RemoteNonce.Length];
                    Array.Copy(strRemoteCert, 0, signMsg, 0, strRemoteCert.Length);
                    Array.Copy(config.RemoteNonce, 0, signMsg, strRemoteCert.Length, config.RemoteNonce.Length);

                    var algorithm = UASecurity.SignatureAlgorithmForSecurityPolicy(config.SecurityPolicy);
                    var thumbprint = UASecurity.Sign(new ArraySegment<byte>(signMsg),
                        x509IdentityToken.PrivateKey, config.SecurityPolicy);

                    succeeded &= sendBuf.EncodeUAString(algorithm);
                    succeeded &= sendBuf.EncodeUAByteString(thumbprint);
                }
                else
                {
                    // userTokenAlgorithm
                    succeeded &= sendBuf.EncodeUAString((string)null);
                    // userTokenSignature
                    succeeded &= sendBuf.EncodeUAByteString(null);
                }

                if (!succeeded)
                {
                    return StatusCode.BadEncodingLimitsExceeded;
                }

                var recvKey = new Tuple<uint, uint>((uint)MessageType.Message, reqHeader.RequestHandle);
                var recvEv = new ManualResetEvent(false);
                lock (recvNotify)
                {
                    recvNotify[recvKey] = recvEv;
                }

                var sendRes = MessageSecureAndSend(config, sendBuf);
                if (sendRes != StatusCode.Good)
                {
                    return sendRes;
                }

                bool signalled = recvEv.WaitOne(Timeout * 1000);

                lock (recvNotify)
                {
                    recvNotify.Remove(recvKey);
                }

                if (!signalled)
                {
                    return StatusCode.BadRequestTimeout;
                }

                RecvHandler recvHandler = null;
                lock (recvQueue)
                {
                    if (!recvQueue.TryGetValue(recvKey, out recvHandler))
                    {
                        return recvHandlerStatus == StatusCode.Good ? StatusCode.BadUnexpectedError : recvHandlerStatus;
                    }

                    recvQueue.Remove(recvKey);
                }

                if (!recvHandler.Type.EqualsNumeric(0, (uint)RequestCode.ActivateSessionResponse))
                {
                    return StatusCode.BadUnknownResponse;
                }

                succeeded &= recvHandler.RecvBuf.DecodeUAByteString(out byte[] serverNonce);
                config.RemoteNonce = serverNonce;

                if (!succeeded)
                {
                    return StatusCode.BadDecodingError;
                }

                renewTimer?.Stop();

                renewTimer = new System.Timers.Timer(0.7 * config.TokenLifetime);
                renewTimer.Elapsed += (sender, e) =>
                {
                    var res = RenewSecureChannel();
                    if (!Types.StatusCodeIsGood((uint)res))
                    {
                        recvHandlerStatus = res;
                        Disconnect();
                    }
                };
                renewTimer.Start();

                return StatusCode.Good;
            }
            finally
            {
                cs.Release();
                CheckPostCall();
            }
        }

        public StatusCode CreateSession(ApplicationDescription appDesc, string sessionName, int requestedSessionTimeout)
        {
            try
            {
                cs.WaitOne();
                var sendBuf = new MemoryBuffer(MaximumMessageSize);
                var headerRes = EncodeMessageHeader(sendBuf, false);
                if (headerRes != StatusCode.Good)
                {
                    return headerRes;
                }

                var reqHeader = new RequestHeader()
                {
                    RequestHandle = nextRequestHandle++,
                    Timestamp = DateTime.Now,
                    AuthToken = config.AuthToken,
                };

                bool succeeded = true;
                succeeded &= sendBuf.Encode(new NodeId(RequestCode.CreateSessionRequest));
                succeeded &= sendBuf.Encode(reqHeader);

                succeeded &= sendBuf.Encode(appDesc);
                // ServerUri
                succeeded &= sendBuf.EncodeUAString((string)null);
                succeeded &= sendBuf.EncodeUAString(string.Format("opc.tcp://{0}:{1}", config.Endpoint.Address.ToString(), config.Endpoint.Port.ToString()));
                succeeded &= sendBuf.EncodeUAString(sessionName);
                succeeded &= sendBuf.EncodeUAByteString(config.LocalNonce);
                if (ApplicationCertificate == null)
                {
                    succeeded &= sendBuf.EncodeUAByteString(null);
                }
                else
                {
                    succeeded &= sendBuf.EncodeUAByteString(ApplicationCertificate.Export(X509ContentType.Cert));
                }
                succeeded &= sendBuf.Encode((Double)(10000 * requestedSessionTimeout));
                succeeded &= sendBuf.Encode((UInt32)MaximumMessageSize);

                if (!succeeded)
                {
                    return StatusCode.BadEncodingLimitsExceeded;
                }

                var recvKey = new Tuple<uint, uint>((uint)MessageType.Message, reqHeader.RequestHandle);
                var recvEv = new ManualResetEvent(false);
                lock (recvNotify)
                {
                    recvNotify[recvKey] = recvEv;
                }

                var sendRes = MessageSecureAndSend(config, sendBuf);
                if (sendRes != StatusCode.Good)
                {
                    return sendRes;
                }

                bool signalled = recvEv.WaitOne(Timeout * 1000);

                lock (recvNotify)
                {
                    recvNotify.Remove(recvKey);
                }

                if (!signalled)
                {
                    return StatusCode.BadRequestTimeout;
                }

                RecvHandler recvHandler = null;
                lock (recvQueue)
                {
                    if (!recvQueue.TryGetValue(recvKey, out recvHandler))
                    {
                        return recvHandlerStatus == StatusCode.Good ? StatusCode.BadUnexpectedError : recvHandlerStatus;
                    }

                    recvQueue.Remove(recvKey);
                }

                if (!recvHandler.Type.EqualsNumeric(0, (uint)RequestCode.CreateSessionResponse))
                {
                    return StatusCode.BadUnknownResponse;
                }

                succeeded &= recvHandler.RecvBuf.Decode(out NodeId sessionIdToken);
                succeeded &= recvHandler.RecvBuf.Decode(out NodeId authToken);
                succeeded &= recvHandler.RecvBuf.Decode(out double revisedSessionTimeout);

                config.SessionIdToken = sessionIdToken;
                config.AuthToken = authToken;

                succeeded &= recvHandler.RecvBuf.DecodeUAByteString(out byte[] serverNonce);
                succeeded &= recvHandler.RecvBuf.DecodeUAByteString(out byte[] serverCert);

                config.RemoteNonce = serverNonce;
                try
                {
                    config.RemoteCertificate = new X509Certificate2(serverCert);
                }
                catch
                {
                    return StatusCode.BadSecurityChecksFailed;
                }

                if (!succeeded)
                {
                    return StatusCode.BadDecodingError;
                }

                return StatusCode.Good;
            }
            finally
            {
                cs.Release();
                CheckPostCall();
            }
        }

        public StatusCode Read(ReadValueId[] Ids, out DataValue[] results)
        {
            results = null;

            try
            {
                cs.WaitOne();
                var sendBuf = new MemoryBuffer(MaximumMessageSize);
                var headerRes = EncodeMessageHeader(sendBuf, false);
                if (headerRes != StatusCode.Good)
                {
                    return headerRes;
                }

                var reqHeader = new RequestHeader()
                {
                    RequestHandle = nextRequestHandle++,
                    Timestamp = DateTime.Now,
                    AuthToken = config.AuthToken,
                };

                bool succeeded = true;
                succeeded &= sendBuf.Encode(new NodeId(RequestCode.ReadRequest));
                succeeded &= sendBuf.Encode(reqHeader);

                // maxAge
                succeeded &= sendBuf.Encode((double)0);
                // LocaleIds
                succeeded &= sendBuf.Encode((UInt32)TimestampsToReturn.Both);
                succeeded &= sendBuf.Encode((UInt32)Ids.Length);
                for (int i = 0; i < Ids.Length; i++)
                {
                    succeeded &= sendBuf.Encode(Ids[i]);
                }

                if (!succeeded)
                {
                    return StatusCode.BadEncodingLimitsExceeded;
                }

                var recvKey = new Tuple<uint, uint>((uint)MessageType.Message, reqHeader.RequestHandle);
                var recvEv = new ManualResetEvent(false);
                lock (recvNotify)
                {
                    recvNotify[recvKey] = recvEv;
                }

                var sendRes = MessageSecureAndSend(config, sendBuf);
                if (sendRes != StatusCode.Good)
                {
                    return sendRes;
                }

                bool signalled = recvEv.WaitOne(Timeout * 1000);

                lock (recvNotify)
                {
                    recvNotify.Remove(recvKey);
                }

                if (!signalled)
                {
                    return StatusCode.BadRequestTimeout;
                }

                RecvHandler recvHandler = null;
                lock (recvQueue)
                {
                    if (!recvQueue.TryGetValue(recvKey, out recvHandler))
                    {
                        return recvHandlerStatus == StatusCode.Good ? StatusCode.BadUnexpectedError : recvHandlerStatus;
                    }

                    recvQueue.Remove(recvKey);
                }

                if (!recvHandler.Type.EqualsNumeric(0, (uint)RequestCode.ReadResponse))
                {
                    return StatusCode.BadUnknownResponse;
                }

                succeeded &= recvHandler.RecvBuf.DecodeArraySize(out uint numRecv);

                results = new DataValue[numRecv];
                for (int i = 0; i < numRecv && succeeded; i++)
                {
                    succeeded &= recvHandler.RecvBuf.Decode(out results[i]);
                }

                if (!succeeded)
                {
                    return StatusCode.BadDecodingError;
                }

                if (numRecv != Ids.Length)
                {
                    return StatusCode.GoodResultsMayBeIncomplete;
                }

                return StatusCode.Good;
            }
            finally
            {
                cs.Release();
                CheckPostCall();
            }
        }

        public StatusCode Write(WriteValue[] Ids, out uint[] results)
        {
            results = null;

            try
            {
                cs.WaitOne();
                var sendBuf = new MemoryBuffer(MaximumMessageSize);
                var headerRes = EncodeMessageHeader(sendBuf, false);
                if (headerRes != StatusCode.Good)
                {
                    return headerRes;
                }

                var reqHeader = new RequestHeader()
                {
                    RequestHandle = nextRequestHandle++,
                    Timestamp = DateTime.Now,
                    AuthToken = config.AuthToken,
                };

                bool succeeded = true;
                succeeded &= sendBuf.Encode(new NodeId(RequestCode.WriteRequest));
                succeeded &= sendBuf.Encode(reqHeader);

                succeeded &= sendBuf.Encode((UInt32)Ids.Length);
                for (int i = 0; i < Ids.Length; i++)
                {
                    succeeded &= sendBuf.Encode(Ids[i]);
                }

                if (!succeeded)
                {
                    return StatusCode.BadEncodingLimitsExceeded;
                }

                var recvKey = new Tuple<uint, uint>((uint)MessageType.Message, reqHeader.RequestHandle);
                var recvEv = new ManualResetEvent(false);
                lock (recvNotify)
                {
                    recvNotify[recvKey] = recvEv;
                }

                var sendRes = MessageSecureAndSend(config, sendBuf);
                if (sendRes != StatusCode.Good)
                {
                    return sendRes;
                }

                bool signalled = recvEv.WaitOne(Timeout * 1000);

                lock (recvNotify)
                {
                    recvNotify.Remove(recvKey);
                }

                if (!signalled)
                {
                    return StatusCode.BadRequestTimeout;
                }

                RecvHandler recvHandler = null;
                lock (recvQueue)
                {
                    if (!recvQueue.TryGetValue(recvKey, out recvHandler))
                    {
                        return recvHandlerStatus == StatusCode.Good ? StatusCode.BadUnexpectedError : recvHandlerStatus;
                    }

                    recvQueue.Remove(recvKey);
                }

                if (!recvHandler.Type.EqualsNumeric(0, (uint)RequestCode.WriteResponse))
                {
                    return StatusCode.BadUnknownResponse;
                }

                succeeded &= recvHandler.RecvBuf.DecodeArraySize(out uint numRecv);

                results = new uint[numRecv];
                for (int i = 0; i < numRecv && succeeded; i++)
                {
                    succeeded &= recvHandler.RecvBuf.Decode(out results[i]);
                }

                if (!succeeded)
                {
                    return StatusCode.BadDecodingError;
                }

                if (numRecv != Ids.Length)
                {
                    return StatusCode.GoodResultsMayBeIncomplete;
                }

                return StatusCode.Good;
            }
            finally
            {
                cs.Release();
                CheckPostCall();
            }
        }

        public StatusCode Browse(BrowseDescription[] requests, uint requestedMaxReferencesPerNode, out BrowseResult[] results)
        {
            results = null;

            try
            {
                cs.WaitOne();
                var sendBuf = new MemoryBuffer(MaximumMessageSize);
                var headerRes = EncodeMessageHeader(sendBuf, false);
                if (headerRes != StatusCode.Good)
                {
                    return headerRes;
                }

                var reqHeader = new RequestHeader()
                {
                    RequestHandle = nextRequestHandle++,
                    Timestamp = DateTime.Now,
                    AuthToken = config.AuthToken,
                };

                bool succeeded = true;
                succeeded &= sendBuf.Encode(new NodeId(RequestCode.BrowseRequest));
                succeeded &= sendBuf.Encode(reqHeader);

                // ViewId
                succeeded &= sendBuf.Encode(NodeId.Zero);
                // View timestamp
                succeeded &= sendBuf.Encode((UInt64)0);
                // View version
                succeeded &= sendBuf.Encode((UInt32)0);

                succeeded &= sendBuf.Encode((UInt32)requestedMaxReferencesPerNode);

                succeeded &= sendBuf.Encode((UInt32)requests.Length);
                for (int i = 0; i < requests.Length; i++)
                {
                    succeeded &= sendBuf.Encode(requests[i]);
                }

                if (!succeeded)
                {
                    return StatusCode.BadEncodingLimitsExceeded;
                }

                var recvKey = new Tuple<uint, uint>((uint)MessageType.Message, reqHeader.RequestHandle);
                var recvEv = new ManualResetEvent(false);
                lock (recvNotify)
                {
                    recvNotify[recvKey] = recvEv;
                }

                var sendRes = MessageSecureAndSend(config, sendBuf);
                if (sendRes != StatusCode.Good)
                {
                    return sendRes;
                }

                bool signalled = recvEv.WaitOne(Timeout * 1000);

                lock (recvNotify)
                {
                    recvNotify.Remove(recvKey);
                }

                if (!signalled)
                {
                    return StatusCode.BadRequestTimeout;
                }

                RecvHandler recvHandler = null;
                lock (recvQueue)
                {
                    if (!recvQueue.TryGetValue(recvKey, out recvHandler))
                    {
                        return recvHandlerStatus == StatusCode.Good ? StatusCode.BadUnexpectedError : recvHandlerStatus;
                    }

                    recvQueue.Remove(recvKey);
                }

                if (!recvHandler.Type.EqualsNumeric(0, (uint)RequestCode.BrowseResponse))
                {
                    return StatusCode.BadUnknownResponse;
                }

                succeeded &= recvHandler.RecvBuf.DecodeArraySize(out uint numRecv);

                results = new BrowseResult[numRecv];
                for (int i = 0; i < numRecv && succeeded; i++)
                {
                    ReferenceDescription[] refDescs;

                    succeeded &= recvHandler.RecvBuf.Decode(out uint status);
                    succeeded &= recvHandler.RecvBuf.DecodeUAByteString(out byte[] contPoint);
                    succeeded &= recvHandler.RecvBuf.DecodeArraySize(out uint numRefDesc);

                    refDescs = new ReferenceDescription[numRefDesc];
                    for (int j = 0; j < refDescs.Length; j++)
                    {
                        succeeded &= recvHandler.RecvBuf.Decode(out refDescs[j]);
                    }

                    results[i] = new BrowseResult(status, contPoint, refDescs);
                }

                if (!succeeded)
                {
                    return StatusCode.BadDecodingError;
                }

                if (numRecv != requests.Length)
                {
                    return StatusCode.GoodResultsMayBeIncomplete;
                }

                return StatusCode.Good;
            }
            finally
            {
                cs.Release();
                CheckPostCall();
            }
        }

        public StatusCode BrowseNext(IList<byte[]> contPoints, bool releaseContinuationPoints, out BrowseResult[] results)
        {
            results = null;

            try
            {
                cs.WaitOne();
                var sendBuf = new MemoryBuffer(MaximumMessageSize);
                var headerRes = EncodeMessageHeader(sendBuf, false);
                if (headerRes != StatusCode.Good)
                {
                    return headerRes;
                }

                var reqHeader = new RequestHeader()
                {
                    RequestHandle = nextRequestHandle++,
                    Timestamp = DateTime.Now,
                    AuthToken = config.AuthToken,
                };

                bool succeeded = true;
                succeeded &= sendBuf.Encode(new NodeId(RequestCode.BrowseNextRequest));
                succeeded &= sendBuf.Encode(reqHeader);

                succeeded &= sendBuf.Encode(releaseContinuationPoints);
                succeeded &= sendBuf.Encode((UInt32)contPoints.Count);
                for (int i = 0; i < contPoints.Count; i++)
                {
                    succeeded &= sendBuf.EncodeUAByteString(contPoints[i]);
                }

                if (!succeeded)
                {
                    return StatusCode.BadEncodingLimitsExceeded;
                }

                var recvKey = new Tuple<uint, uint>((uint)MessageType.Message, reqHeader.RequestHandle);
                var recvEv = new ManualResetEvent(false);
                lock (recvNotify)
                {
                    recvNotify[recvKey] = recvEv;
                }

                var sendRes = MessageSecureAndSend(config, sendBuf);
                if (sendRes != StatusCode.Good)
                {
                    return sendRes;
                }

                bool signalled = recvEv.WaitOne(Timeout * 1000);

                lock (recvNotify)
                {
                    recvNotify.Remove(recvKey);
                }

                if (!signalled)
                {
                    return StatusCode.BadRequestTimeout;
                }

                RecvHandler recvHandler = null;
                lock (recvQueue)
                {
                    if (!recvQueue.TryGetValue(recvKey, out recvHandler))
                    {
                        return recvHandlerStatus == StatusCode.Good ? StatusCode.BadUnexpectedError : recvHandlerStatus;
                    }

                    recvQueue.Remove(recvKey);
                }

                if (!recvHandler.Type.EqualsNumeric(0, (uint)RequestCode.BrowseNextResponse))
                {
                    return StatusCode.BadUnknownResponse;
                }

                if (!releaseContinuationPoints)
                {
                    succeeded &= recvHandler.RecvBuf.DecodeArraySize(out uint numRecv);

                    results = new BrowseResult[numRecv];
                    for (int i = 0; i < numRecv && succeeded; i++)
                    {
                        ReferenceDescription[] refDescs;

                        succeeded &= recvHandler.RecvBuf.Decode(out uint status);
                        succeeded &= recvHandler.RecvBuf.DecodeUAByteString(out byte[] contPoint);
                        succeeded &= recvHandler.RecvBuf.DecodeArraySize(out uint numRefDesc);

                        refDescs = new ReferenceDescription[numRefDesc];
                        for (int j = 0; j < refDescs.Length; j++)
                        {
                            succeeded &= recvHandler.RecvBuf.Decode(out refDescs[j]);
                        }

                        results[i] = new BrowseResult(status, contPoint, refDescs);
                    }

                    if (!succeeded)
                    {
                        return StatusCode.BadDecodingError;
                    }

                    if (numRecv != contPoints.Count)
                    {
                        return StatusCode.GoodResultsMayBeIncomplete;
                    }
                }

                if (!succeeded)
                {
                    return StatusCode.BadDecodingError;
                }

                return StatusCode.Good;
            }
            finally
            {
                cs.Release();
                CheckPostCall();
            }
        }

        public StatusCode HistoryRead(object historyReadDetails, TimestampsToReturn timestampsToReturn, bool releaseContinuationPoints, HistoryReadValueId[] requests, out HistoryReadResult[] results)
        {
            results = null;

            try
            {
                cs.WaitOne();
                var sendBuf = new MemoryBuffer(MaximumMessageSize);
                var headerRes = EncodeMessageHeader(sendBuf, false);
                if (headerRes != StatusCode.Good)
                {
                    return headerRes;
                }

                var reqHeader = new RequestHeader()
                {
                    RequestHandle = nextRequestHandle++,
                    Timestamp = DateTime.Now,
                    AuthToken = config.AuthToken,
                };

                bool succeeded = true;
                succeeded &= sendBuf.Encode(new NodeId(RequestCode.HistoryReadRequest));
                succeeded &= sendBuf.Encode(reqHeader);

                if (historyReadDetails is ReadRawModifiedDetails details)
                {
                    succeeded &= sendBuf.Encode(new NodeId(UAConst.ReadRawModifiedDetails_Encoding_DefaultBinary));
                    succeeded &= sendBuf.Encode((byte)1);
                    int eoStartPos = sendBuf.Position;
                    succeeded &= sendBuf.Encode((UInt32)0);

                    succeeded &= sendBuf.Encode(details.IsReadModified);
                    succeeded &= sendBuf.Encode((Int64)details.StartTime.ToFileTime());
                    succeeded &= sendBuf.Encode((Int64)details.EndTime.ToFileTime());
                    succeeded &= sendBuf.Encode((UInt32)details.NumValuesPerNode);
                    succeeded &= sendBuf.Encode(details.ReturnBounds);

                    succeeded &= sendBuf.Encode((UInt32)(sendBuf.Position - eoStartPos - 4), eoStartPos);
                }
                else if (historyReadDetails is ReadProcessedDetails processedDetails)
                {
                    succeeded &= sendBuf.Encode(new NodeId(UAConst.ReadProcessedDetails_Encoding_DefaultBinary));
                    succeeded &= sendBuf.Encode((byte)1);
                    int eoStartPos = sendBuf.Position;
                    succeeded &= sendBuf.Encode((UInt32)0);

                    succeeded &= sendBuf.Encode(processedDetails.StartTime.ToFileTime());
                    succeeded &= sendBuf.Encode(processedDetails.EndTime.ToFileTime());
                    succeeded &= sendBuf.Encode(processedDetails.ProcessingInterval);

                    succeeded &= sendBuf.Encode((UInt32)processedDetails.AggregateTypes.Length);
                    for (int i = 0; i < processedDetails.AggregateTypes.Length; i++)
                    {
                        succeeded &= sendBuf.Encode(processedDetails.AggregateTypes[i]);
                    }

                    succeeded &= sendBuf.Encode(processedDetails.Configuration);

                    succeeded &= sendBuf.Encode((UInt32)(sendBuf.Position - eoStartPos - 4), eoStartPos);
                }
                else if (historyReadDetails is ReadAtTimeDetails timeDetails)
                {
                    succeeded &= sendBuf.Encode(new NodeId(UAConst.ReadAtTimeDetails_Encoding_DefaultBinary));
                    succeeded &= sendBuf.Encode((byte)1);
                    int eoStartPos = sendBuf.Position;
                    succeeded &= sendBuf.Encode((UInt32)0);

                    succeeded &= sendBuf.Encode(timeDetails.ReqTimes.Length);
                    for (int i = 0; i < timeDetails.ReqTimes.Length; i++)
                    {
                        succeeded &= sendBuf.Encode(timeDetails.ReqTimes[i].ToFileTime());
                    }

                    succeeded &= sendBuf.Encode(timeDetails.UseSimpleBounds);

                    succeeded &= sendBuf.Encode((UInt32)(sendBuf.Position - eoStartPos - 4), eoStartPos);
                }
                else if (historyReadDetails is ReadEventDetails eventDetails)
                {
                    succeeded &= sendBuf.Encode(new NodeId(UAConst.ReadEventDetails_Encoding_DefaultBinary));
                    succeeded &= sendBuf.Encode((byte)1);
                    int eoStartPos = sendBuf.Position;
                    succeeded &= sendBuf.Encode((UInt32)0);

                    succeeded &= sendBuf.Encode(eventDetails.NumValuesPerNode);
                    succeeded &= sendBuf.Encode(eventDetails.StartTime.ToFileTime());
                    succeeded &= sendBuf.Encode(eventDetails.EndTime.ToFileTime());
                    succeeded &= sendBuf.Encode(new EventFilter(eventDetails.SelectClauses, null), false);

                    succeeded &= sendBuf.Encode((UInt32)(sendBuf.Position - eoStartPos - 4), eoStartPos);
                }
                else
                {
                    throw new Exception(string.Format("History read details of type {0} is not supported", historyReadDetails.GetType().ToString()));
                }

                succeeded &= sendBuf.Encode((UInt32)timestampsToReturn);
                succeeded &= sendBuf.Encode(releaseContinuationPoints);
                succeeded &= sendBuf.Encode((UInt32)requests.Length);
                for (int i = 0; i < requests.Length; i++)
                {
                    succeeded &= sendBuf.Encode(requests[i].NodeId);
                    succeeded &= sendBuf.EncodeUAString(requests[i].IndexRange);
                    succeeded &= sendBuf.Encode(requests[i].DataEncoding);
                    succeeded &= sendBuf.EncodeUAByteString(requests[i].ContinuationPoint);
                }

                if (!succeeded)
                {
                    return StatusCode.BadEncodingLimitsExceeded;
                }

                var recvKey = new Tuple<uint, uint>((uint)MessageType.Message, reqHeader.RequestHandle);
                var recvEv = new ManualResetEvent(false);
                lock (recvNotify)
                {
                    recvNotify[recvKey] = recvEv;
                }

                var sendRes = MessageSecureAndSend(config, sendBuf);
                if (sendRes != StatusCode.Good)
                {
                    return sendRes;
                }

                bool signalled = recvEv.WaitOne(Timeout * 1000);

                lock (recvNotify)
                {
                    recvNotify.Remove(recvKey);
                }

                if (!signalled)
                {
                    return StatusCode.BadRequestTimeout;
                }

                RecvHandler recvHandler = null;
                lock (recvQueue)
                {
                    if (!recvQueue.TryGetValue(recvKey, out recvHandler))
                    {
                        return recvHandlerStatus == StatusCode.Good ? StatusCode.BadUnexpectedError : recvHandlerStatus;
                    }

                    recvQueue.Remove(recvKey);
                }

                if (!recvHandler.Type.EqualsNumeric(0, (uint)RequestCode.HistoryReadResponse))
                {
                    return StatusCode.BadUnknownResponse;
                }

                if (!releaseContinuationPoints)
                {
                    succeeded &= recvHandler.RecvBuf.DecodeArraySize(out uint numRecv);

                    results = new HistoryReadResult[numRecv];
                    for (int i = 0; i < numRecv && succeeded; i++)
                    {


                        succeeded &= recvHandler.RecvBuf.Decode(out uint status);
                        succeeded &= recvHandler.RecvBuf.DecodeUAByteString(out byte[] contPoint);
                        succeeded &= recvHandler.RecvBuf.Decode(out NodeId type);
                        succeeded &= recvHandler.RecvBuf.Decode(out byte eoBodyMask);
                        if (eoBodyMask != 1)
                        {
                            return StatusCode.BadDataEncodingInvalid;
                        }
                        succeeded &= recvHandler.RecvBuf.Decode(out uint eoSize);

                        if (type.EqualsNumeric(0, (uint)UAConst.HistoryData_Encoding_DefaultBinary))
                        {
                            succeeded &= recvHandler.RecvBuf.DecodeArraySize(out uint numDvs);
                            DataValue[] dvs = new DataValue[numDvs];
                            for (int j = 0; j < numDvs; j++)
                            {
                                succeeded &= recvHandler.RecvBuf.Decode(out dvs[j]);
                            }

                            results[i] = new HistoryReadResult(status, contPoint, dvs);
                        }
                        else if (type.EqualsNumeric(0, (uint)UAConst.HistoryEvent_Encoding_DefaultBinary))
                        {
                            succeeded &= recvHandler.RecvBuf.DecodeArraySize(out uint numDvs);

                            DataValue[] dvs = new DataValue[numDvs];
                            for (int j = 0; succeeded && j < numDvs; j++)
                            {
                                succeeded &= recvHandler.RecvBuf.DecodeArraySize(out uint numFields);
                                object[] fields = new object[numFields];
                                for (int k = 0; succeeded && k < numFields; k++)
                                {
                                    succeeded &= recvHandler.RecvBuf.VariantDecode(out fields[k]);
                                }

                                dvs[j] = new DataValue(fields);
                            }

                            results[i] = new HistoryReadResult(status, contPoint, dvs);
                        }
                        else
                        {
                            return StatusCode.BadDataEncodingInvalid;
                        }
                    }

                    if (!succeeded)
                    {
                        return StatusCode.BadDecodingError;
                    }

                    if (numRecv != requests.Length)
                    {
                        return StatusCode.GoodResultsMayBeIncomplete;
                    }
                }

                if (!succeeded)
                {
                    return StatusCode.BadDecodingError;
                }

                return StatusCode.Good;
            }
            finally
            {
                cs.Release();
                CheckPostCall();
            }
        }

        public StatusCode HistoryUpdate(HistoryUpdateData[] requests, out uint[] results)
        {
            results = null;

            try
            {
                cs.WaitOne();
                var sendBuf = new MemoryBuffer(MaximumMessageSize);
                var headerRes = EncodeMessageHeader(sendBuf, false);
                if (headerRes != StatusCode.Good)
                {
                    return headerRes;
                }

                var reqHeader = new RequestHeader()
                {
                    RequestHandle = nextRequestHandle++,
                    Timestamp = DateTime.Now,
                    AuthToken = config.AuthToken,
                };

                bool succeeded = true;
                succeeded &= sendBuf.Encode(new NodeId(RequestCode.HistoryUpdateRequest));
                succeeded &= sendBuf.Encode(reqHeader);

                succeeded &= sendBuf.Encode((UInt32)requests.Length);
                for (int i = 0; i < requests.Length; i++)
                {
                    succeeded &= sendBuf.Encode(new NodeId(UAConst.UpdateDataDetails_Encoding_DefaultBinary));
                    succeeded &= sendBuf.Encode((byte)1);
                    int eoStartPos = sendBuf.Position;
                    succeeded &= sendBuf.Encode((UInt32)0);

                    succeeded &= sendBuf.Encode(requests[i].NodeId);
                    succeeded &= sendBuf.Encode((UInt32)requests[i].PerformUpdate);
                    succeeded &= sendBuf.Encode((UInt32)requests[i].Value.Length);

                    for (int j = 0; j < requests[i].Value.Length; j++)
                    {
                        succeeded &= sendBuf.Encode(requests[i].Value[j]);
                    }

                    succeeded &= sendBuf.Encode((UInt32)(sendBuf.Position - eoStartPos - 4), eoStartPos);
                }

                if (!succeeded)
                {
                    return StatusCode.BadEncodingLimitsExceeded;
                }

                var recvKey = new Tuple<uint, uint>((uint)MessageType.Message, reqHeader.RequestHandle);
                var recvEv = new ManualResetEvent(false);
                lock (recvNotify)
                {
                    recvNotify[recvKey] = recvEv;
                }

                var sendRes = MessageSecureAndSend(config, sendBuf);
                if (sendRes != StatusCode.Good)
                {
                    return sendRes;
                }

                bool signalled = recvEv.WaitOne(Timeout * 1000);

                lock (recvNotify)
                {
                    recvNotify.Remove(recvKey);
                }

                if (!signalled)
                {
                    return StatusCode.BadRequestTimeout;
                }

                RecvHandler recvHandler = null;
                lock (recvQueue)
                {
                    if (!recvQueue.TryGetValue(recvKey, out recvHandler))
                    {
                        return recvHandlerStatus == StatusCode.Good ? StatusCode.BadUnexpectedError : recvHandlerStatus;
                    }

                    recvQueue.Remove(recvKey);
                }

                if (!recvHandler.Type.EqualsNumeric(0, (uint)RequestCode.HistoryUpdateResponse))
                {
                    return StatusCode.BadUnknownResponse;
                }

                succeeded &= recvHandler.RecvBuf.DecodeArraySize(out uint numRecv);

                results = new uint[numRecv];
                for (int i = 0; i < numRecv && succeeded; i++)
                {
                    succeeded &= recvHandler.RecvBuf.Decode(out results[i]);
                }

                if (numRecv != requests.Length)
                {
                    return StatusCode.GoodResultsMayBeIncomplete;
                }

                if (!succeeded)
                {
                    return StatusCode.BadDecodingError;
                }

                return StatusCode.Good;
            }
            finally
            {
                cs.Release();
                CheckPostCall();
            }
        }

        public StatusCode TranslateBrowsePathsToNodeIds(BrowsePath[] requests, out BrowsePathResult[] results)
        {
            results = null;

            try
            {
                cs.WaitOne();
                var sendBuf = new MemoryBuffer(MaximumMessageSize);
                var headerRes = EncodeMessageHeader(sendBuf, false);
                if (headerRes != StatusCode.Good)
                {
                    return headerRes;
                }

                var reqHeader = new RequestHeader()
                {
                    RequestHandle = nextRequestHandle++,
                    Timestamp = DateTime.Now,
                    AuthToken = config.AuthToken,
                };

                bool succeeded = true;
                succeeded &= sendBuf.Encode(new NodeId(RequestCode.TranslateBrowsePathsToNodeIdsRequest));
                succeeded &= sendBuf.Encode(reqHeader);

                succeeded &= sendBuf.Encode((UInt32)requests.Length);
                for (int i = 0; i < requests.Length; i++)
                {
                    succeeded &= sendBuf.Encode(requests[i]);
                }

                if (!succeeded)
                {
                    return StatusCode.BadEncodingLimitsExceeded;
                }

                var recvKey = new Tuple<uint, uint>((uint)MessageType.Message, reqHeader.RequestHandle);
                var recvEv = new ManualResetEvent(false);
                lock (recvNotify)
                {
                    recvNotify[recvKey] = recvEv;
                }

                var sendRes = MessageSecureAndSend(config, sendBuf);
                if (sendRes != StatusCode.Good)
                {
                    return sendRes;
                }

                bool signalled = recvEv.WaitOne(Timeout * 1000);

                lock (recvNotify)
                {
                    recvNotify.Remove(recvKey);
                }

                if (!signalled)
                {
                    return StatusCode.BadRequestTimeout;
                }

                RecvHandler recvHandler = null;
                lock (recvQueue)
                {
                    if (!recvQueue.TryGetValue(recvKey, out recvHandler))
                    {
                        return recvHandlerStatus == StatusCode.Good ? StatusCode.BadUnexpectedError : recvHandlerStatus;
                    }

                    recvQueue.Remove(recvKey);
                }

                if (!recvHandler.Type.EqualsNumeric(0, (uint)RequestCode.TranslateBrowsePathsToNodeIdsResponse))
                {
                    return StatusCode.BadUnknownResponse;
                }

                succeeded &= recvHandler.RecvBuf.DecodeArraySize(out uint numRecv);

                results = new BrowsePathResult[numRecv];
                for (int i = 0; i < numRecv && succeeded; i++)
                {
                    succeeded &= recvHandler.RecvBuf.Decode(out results[i]);
                }

                if (numRecv != requests.Length)
                {
                    return StatusCode.GoodResultsMayBeIncomplete;
                }

                if (!succeeded)
                {
                    return StatusCode.BadDecodingError;
                }

                return StatusCode.Good;
            }
            finally
            {
                cs.Release();
                CheckPostCall();
            }
        }

        public StatusCode Call(CallMethodRequest[] requests, out CallMethodResult[] results)
        {
            results = null;

            try
            {
                cs.WaitOne();
                var sendBuf = new MemoryBuffer(MaximumMessageSize);
                var headerRes = EncodeMessageHeader(sendBuf, false);
                if (headerRes != StatusCode.Good)
                {
                    return headerRes;
                }

                var reqHeader = new RequestHeader()
                {
                    RequestHandle = nextRequestHandle++,
                    Timestamp = DateTime.Now,
                    AuthToken = config.AuthToken,
                };

                bool succeeded = true;
                succeeded &= sendBuf.Encode(new NodeId(RequestCode.CallRequest));
                succeeded &= sendBuf.Encode(reqHeader);

                succeeded &= sendBuf.Encode((UInt32)requests.Length);
                for (int i = 0; i < requests.Length; i++)
                {
                    succeeded &= sendBuf.Encode(requests[i].ObjectId);
                    succeeded &= sendBuf.Encode(requests[i].MethodId);
                    succeeded &= sendBuf.Encode((UInt32)requests[i].InputArguments.Length);
                    for (int j = 0; j < requests[i].InputArguments.Length; j++)
                    {
                        succeeded &= sendBuf.VariantEncode(requests[i].InputArguments[j]);
                    }
                }

                if (!succeeded)
                {
                    return StatusCode.BadEncodingLimitsExceeded;
                }

                var recvKey = new Tuple<uint, uint>((uint)MessageType.Message, reqHeader.RequestHandle);
                var recvEv = new ManualResetEvent(false);
                lock (recvNotify)
                {
                    recvNotify[recvKey] = recvEv;
                }

                var sendRes = MessageSecureAndSend(config, sendBuf);
                if (sendRes != StatusCode.Good)
                {
                    return sendRes;
                }

                bool signalled = recvEv.WaitOne(Timeout * 1000);

                lock (recvNotify)
                {
                    recvNotify.Remove(recvKey);
                }

                if (!signalled)
                {
                    return StatusCode.BadRequestTimeout;
                }

                RecvHandler recvHandler = null;
                lock (recvQueue)
                {
                    if (!recvQueue.TryGetValue(recvKey, out recvHandler))
                    {
                        return recvHandlerStatus == StatusCode.Good ? StatusCode.BadUnexpectedError : recvHandlerStatus;
                    }

                    recvQueue.Remove(recvKey);
                }

                if (!recvHandler.Type.EqualsNumeric(0, (uint)RequestCode.CallResponse))
                {
                    return StatusCode.BadUnknownResponse;
                }

                succeeded &= recvHandler.RecvBuf.DecodeArraySize(out uint numRecv);

                results = new CallMethodResult[numRecv];
                for (int i = 0; i < numRecv && succeeded; i++)
                {
                    UInt32[] resultStatus;
                    object[] outputs;

                    succeeded &= recvHandler.RecvBuf.Decode(out uint status);

                    succeeded &= recvHandler.RecvBuf.DecodeArraySize(out uint numResults);
                    resultStatus = new UInt32[numResults];
                    for (int j = 0; j < numResults; j++)
                    {
                        succeeded &= recvHandler.RecvBuf.Decode(out resultStatus[j]);
                    }

                    succeeded &= recvHandler.RecvBuf.DecodeArraySize(out uint numDiagnosticInfos);
                    if (numDiagnosticInfos > 0)
                    {
                        return StatusCode.BadTypeMismatch;
                    }

                    succeeded &= recvHandler.RecvBuf.DecodeArraySize(out uint numOutputs);
                    outputs = new object[numOutputs];
                    for (int j = 0; j < numResults; j++)
                    {
                        succeeded &= recvHandler.RecvBuf.VariantDecode(out outputs[j]);
                    }

                    results[i] = new CallMethodResult(status, resultStatus, outputs);
                }

                if (numRecv != requests.Length)
                {
                    return StatusCode.GoodResultsMayBeIncomplete;
                }

                if (!succeeded)
                {
                    return StatusCode.BadDecodingError;
                }

                return StatusCode.Good;
            }
            finally
            {
                cs.Release();
                CheckPostCall();
            }
        }

        public StatusCode CreateSubscription(double RequestedPublishingInterval, UInt32 MaxNotificationsPerPublish, bool PublishingEnabled, byte Priority, out uint result)
        {
            result = 0xFFFFFFFFu;

            try
            {
                cs.WaitOne();
                var sendBuf = new MemoryBuffer(MaximumMessageSize);
                var headerRes = EncodeMessageHeader(sendBuf, false);
                if (headerRes != StatusCode.Good)
                {
                    return headerRes;
                }

                var reqHeader = new RequestHeader()
                {
                    RequestHandle = nextRequestHandle++,
                    Timestamp = DateTime.Now,
                    AuthToken = config.AuthToken,
                };

                bool succeeded = true;
                succeeded &= sendBuf.Encode(new NodeId(RequestCode.CreateSubscriptionRequest));
                succeeded &= sendBuf.Encode(reqHeader);

                succeeded &= sendBuf.Encode(RequestedPublishingInterval);
                succeeded &= sendBuf.Encode((UInt32)0xFFFFFFFFu);
                succeeded &= sendBuf.Encode((UInt32)0xFFFFFFFFu);
                succeeded &= sendBuf.Encode(MaxNotificationsPerPublish);
                succeeded &= sendBuf.Encode(PublishingEnabled);
                succeeded &= sendBuf.Encode(Priority);

                if (!succeeded)
                {
                    return StatusCode.BadEncodingLimitsExceeded;
                }

                var recvKey = new Tuple<uint, uint>((uint)MessageType.Message, reqHeader.RequestHandle);
                var recvEv = new ManualResetEvent(false);
                lock (recvNotify)
                {
                    recvNotify[recvKey] = recvEv;
                }

                var sendRes = MessageSecureAndSend(config, sendBuf);
                if (sendRes != StatusCode.Good)
                {
                    return sendRes;
                }

                bool signalled = recvEv.WaitOne(Timeout * 1000);

                lock (recvNotify)
                {
                    recvNotify.Remove(recvKey);
                }

                if (!signalled)
                {
                    return StatusCode.BadRequestTimeout;
                }

                RecvHandler recvHandler = null;
                lock (recvQueue)
                {
                    if (!recvQueue.TryGetValue(recvKey, out recvHandler))
                    {
                        return recvHandlerStatus == StatusCode.Good ? StatusCode.BadUnexpectedError : recvHandlerStatus;
                    }

                    recvQueue.Remove(recvKey);
                }

                if (!recvHandler.Type.EqualsNumeric(0, (uint)RequestCode.CreateSubscriptionResponse))
                {
                    return StatusCode.BadUnknownResponse;
                }

                succeeded &= recvHandler.RecvBuf.Decode(out result);

                succeeded &= recvHandler.RecvBuf.Decode(out double revisedPublishInterval);
                succeeded &= recvHandler.RecvBuf.Decode(out uint revisedLifetimeCount);
                succeeded &= recvHandler.RecvBuf.Decode(out uint revisedMaxKeepAliveCount);

                if (!succeeded)
                {
                    return StatusCode.BadDecodingError;
                }
            }
            finally
            {
                cs.Release();
                CheckPostCall();
            }

            lock (publishReqs)
            {
                if (publishReqs.Count > 0)
                {
                    return StatusCode.Good;
                }
            }

            return PublishRequest();
        }

        public StatusCode ModifySubscription(uint subscriptionId, double RequestedPublishingInterval, UInt32 MaxNotificationsPerPublish, bool PublishingEnabled, byte Priority, out uint result)
        {
            result = 0;

            try
            {
                cs.WaitOne();
                var sendBuf = new MemoryBuffer(MaximumMessageSize);
                var headerRes = EncodeMessageHeader(sendBuf, false);
                if (headerRes != StatusCode.Good)
                {
                    return headerRes;
                }

                var reqHeader = new RequestHeader()
                {
                    RequestHandle = nextRequestHandle++,
                    Timestamp = DateTime.Now,
                    AuthToken = config.AuthToken,
                };

                bool succeeded = true;
                succeeded &= sendBuf.Encode(new NodeId(RequestCode.ModifySubscriptionRequest));
                succeeded &= sendBuf.Encode(reqHeader);

                succeeded &= sendBuf.Encode(subscriptionId);

                succeeded &= sendBuf.Encode(RequestedPublishingInterval);
                succeeded &= sendBuf.Encode((UInt32)0xFFFFFFFFu);
                succeeded &= sendBuf.Encode((UInt32)0xFFFFFFFFu);
                succeeded &= sendBuf.Encode(MaxNotificationsPerPublish);
                succeeded &= sendBuf.Encode(PublishingEnabled);
                succeeded &= sendBuf.Encode(Priority);

                if (!succeeded)
                {
                    return StatusCode.BadEncodingLimitsExceeded;
                }

                var recvKey = new Tuple<uint, uint>((uint)MessageType.Message, reqHeader.RequestHandle);
                var recvEv = new ManualResetEvent(false);
                lock (recvNotify)
                {
                    recvNotify[recvKey] = recvEv;
                }

                var sendRes = MessageSecureAndSend(config, sendBuf);
                if (sendRes != StatusCode.Good)
                {
                    return sendRes;
                }

                bool signalled = recvEv.WaitOne(Timeout * 1000);

                lock (recvNotify)
                {
                    recvNotify.Remove(recvKey);
                }

                if (!signalled)
                {
                    return StatusCode.BadRequestTimeout;
                }

                RecvHandler recvHandler = null;
                lock (recvQueue)
                {
                    if (!recvQueue.TryGetValue(recvKey, out recvHandler))
                    {
                        return recvHandlerStatus == StatusCode.Good ? StatusCode.BadUnexpectedError : recvHandlerStatus;
                    }

                    recvQueue.Remove(recvKey);
                }

                if (!recvHandler.Type.EqualsNumeric(0, (uint)RequestCode.ModifySubscriptionResponse))
                {
                    return StatusCode.BadUnknownResponse;
                }

                succeeded &= recvHandler.RecvBuf.Decode(out double revisedPublishInterval);
                succeeded &= recvHandler.RecvBuf.Decode(out uint revisedLifetimeCount);
                succeeded &= recvHandler.RecvBuf.Decode(out uint revisedMaxKeepAliveCount);

                if (!succeeded)
                {
                    return StatusCode.BadDecodingError;
                }

                result = recvHandler.Header.ServiceResult;
                return StatusCode.Good;
            }
            finally
            {
                cs.Release();
                CheckPostCall();
            }
        }

        public StatusCode DeleteSubscription(uint[] subscriptionIds, out uint[] results)
        {
            results = null;

            try
            {
                cs.WaitOne();
                var sendBuf = new MemoryBuffer(MaximumMessageSize);
                var headerRes = EncodeMessageHeader(sendBuf, false);
                if (headerRes != StatusCode.Good)
                {
                    return headerRes;
                }

                var reqHeader = new RequestHeader()
                {
                    RequestHandle = nextRequestHandle++,
                    Timestamp = DateTime.Now,
                    AuthToken = config.AuthToken,
                };

                bool succeeded = true;
                succeeded &= sendBuf.Encode(new NodeId(RequestCode.DeleteSubscriptionsRequest));
                succeeded &= sendBuf.Encode(reqHeader);

                succeeded &= sendBuf.Encode((UInt32)subscriptionIds.Length);
                for (int i = 0; i < subscriptionIds.Length; i++)
                {
                    succeeded &= sendBuf.Encode(subscriptionIds[i]);
                }

                if (!succeeded)
                {
                    return StatusCode.BadEncodingLimitsExceeded;
                }

                var recvKey = new Tuple<uint, uint>((uint)MessageType.Message, reqHeader.RequestHandle);
                var recvEv = new ManualResetEvent(false);
                lock (recvNotify)
                {
                    recvNotify[recvKey] = recvEv;
                }

                var sendRes = MessageSecureAndSend(config, sendBuf);
                if (sendRes != StatusCode.Good)
                {
                    return sendRes;
                }

                bool signalled = recvEv.WaitOne(Timeout * 1000);

                lock (recvNotify)
                {
                    recvNotify.Remove(recvKey);
                }

                if (!signalled)
                {
                    return StatusCode.BadRequestTimeout;
                }

                RecvHandler recvHandler = null;
                lock (recvQueue)
                {
                    if (!recvQueue.TryGetValue(recvKey, out recvHandler))
                    {
                        return recvHandlerStatus == StatusCode.Good ? StatusCode.BadUnexpectedError : recvHandlerStatus;
                    }

                    recvQueue.Remove(recvKey);
                }

                if (!recvHandler.Type.EqualsNumeric(0, (uint)RequestCode.DeleteSubscriptionsResponse))
                {
                    return StatusCode.BadUnknownResponse;
                }

                succeeded &= recvHandler.RecvBuf.DecodeArraySize(out uint numResults);
                results = new uint[numResults];
                for (int i = 0; i < numResults; i++)
                {
                    succeeded &= recvHandler.RecvBuf.Decode(out results[i]);
                }

                if (!succeeded)
                {
                    return StatusCode.BadDecodingError;
                }

                return StatusCode.Good;
            }
            finally
            {
                cs.Release();
                CheckPostCall();
            }
        }

        public StatusCode SetPublishingMode(bool PublishingEnabled, uint[] requestIds, out uint[] results)
        {
            results = null;

            try
            {
                cs.WaitOne();
                var sendBuf = new MemoryBuffer(MaximumMessageSize);
                var headerRes = EncodeMessageHeader(sendBuf, false);
                if (headerRes != StatusCode.Good)
                {
                    return headerRes;
                }

                var reqHeader = new RequestHeader()
                {
                    RequestHandle = nextRequestHandle++,
                    Timestamp = DateTime.Now,
                    AuthToken = config.AuthToken,
                };

                bool succeeded = true;
                succeeded &= sendBuf.Encode(new NodeId(RequestCode.SetPublishingModeRequest));
                succeeded &= sendBuf.Encode(reqHeader);

                succeeded &= sendBuf.Encode(PublishingEnabled);
                succeeded &= sendBuf.Encode((UInt32)requestIds.Length);
                for (int i = 0; i < requestIds.Length; i++)
                {
                    succeeded &= sendBuf.Encode((UInt32)requestIds[i]);
                }

                if (!succeeded)
                {
                    return StatusCode.BadEncodingLimitsExceeded;
                }

                var recvKey = new Tuple<uint, uint>((uint)MessageType.Message, reqHeader.RequestHandle);
                var recvEv = new ManualResetEvent(false);
                lock (recvNotify)
                {
                    recvNotify[recvKey] = recvEv;
                }

                var sendRes = MessageSecureAndSend(config, sendBuf);
                if (sendRes != StatusCode.Good)
                {
                    return sendRes;
                }

                bool signalled = recvEv.WaitOne(Timeout * 1000);

                lock (recvNotify)
                {
                    recvNotify.Remove(recvKey);
                }

                if (!signalled)
                {
                    return StatusCode.BadRequestTimeout;
                }

                RecvHandler recvHandler = null;
                lock (recvQueue)
                {
                    if (!recvQueue.TryGetValue(recvKey, out recvHandler))
                    {
                        return recvHandlerStatus == StatusCode.Good ? StatusCode.BadUnexpectedError : recvHandlerStatus;
                    }

                    recvQueue.Remove(recvKey);
                }

                if (!recvHandler.Type.EqualsNumeric(0, (uint)RequestCode.SetPublishingModeResponse))
                {
                    return StatusCode.BadUnknownResponse;
                }

                succeeded &= recvHandler.RecvBuf.DecodeArraySize(out uint numResults);
                results = new uint[numResults];
                for (int i = 0; i < numResults; i++)
                {
                    succeeded &= recvHandler.RecvBuf.Decode(out results[i]);
                }

                if (!succeeded)
                {
                    return StatusCode.BadDecodingError;
                }

                return StatusCode.Good;
            }
            finally
            {
                cs.Release();
                CheckPostCall();
            }
        }

        public StatusCode CreateMonitoredItems(uint subscriptionId, TimestampsToReturn timestampsToReturn, MonitoredItemCreateRequest[] requests, out MonitoredItemCreateResult[] results)
        {
            results = null;

            try
            {
                cs.WaitOne();
                var sendBuf = new MemoryBuffer(MaximumMessageSize);
                var headerRes = EncodeMessageHeader(sendBuf, false);
                if (headerRes != StatusCode.Good)
                {
                    return headerRes;
                }

                var reqHeader = new RequestHeader()
                {
                    RequestHandle = nextRequestHandle++,
                    Timestamp = DateTime.Now,
                    AuthToken = config.AuthToken,
                };

                bool succeeded = true;
                succeeded &= sendBuf.Encode(new NodeId(RequestCode.CreateMonitoredItemsRequest));
                succeeded &= sendBuf.Encode(reqHeader);

                succeeded &= sendBuf.Encode((UInt32)subscriptionId);
                succeeded &= sendBuf.Encode((UInt32)timestampsToReturn);

                succeeded &= sendBuf.Encode((UInt32)requests.Length);
                for (int i = 0; i < requests.Length; i++)
                {
                    succeeded &= sendBuf.Encode(requests[i]);
                }

                if (!succeeded)
                {
                    return StatusCode.BadEncodingLimitsExceeded;
                }

                var recvKey = new Tuple<uint, uint>((uint)MessageType.Message, reqHeader.RequestHandle);
                var recvEv = new ManualResetEvent(false);
                lock (recvNotify)
                {
                    recvNotify[recvKey] = recvEv;
                }

                var sendRes = MessageSecureAndSend(config, sendBuf);
                if (sendRes != StatusCode.Good)
                {
                    return sendRes;
                }

                bool signalled = recvEv.WaitOne(Timeout * 1000);

                lock (recvNotify)
                {
                    recvNotify.Remove(recvKey);
                }

                if (!signalled)
                {
                    return StatusCode.BadRequestTimeout;
                }

                RecvHandler recvHandler = null;
                lock (recvQueue)
                {
                    if (!recvQueue.TryGetValue(recvKey, out recvHandler))
                    {
                        return recvHandlerStatus == StatusCode.Good ? StatusCode.BadUnexpectedError : recvHandlerStatus;
                    }

                    recvQueue.Remove(recvKey);
                }

                if (!recvHandler.Type.EqualsNumeric(0, (uint)RequestCode.CreateMonitoredItemsResponse))
                {
                    return StatusCode.BadUnknownResponse;
                }

                succeeded &= recvHandler.RecvBuf.DecodeArraySize(out uint numResults);
                results = new MonitoredItemCreateResult[numResults];
                for (int i = 0; i < numResults; i++)
                {
                    succeeded &= recvHandler.RecvBuf.Decode(out results[i]);
                }

                if (!succeeded)
                {
                    return StatusCode.BadDecodingError;
                }

                return StatusCode.Good;
            }
            finally
            {
                cs.Release();
                CheckPostCall();
            }
        }

        public StatusCode ModifyMonitoredItems(uint subscriptionId, TimestampsToReturn timestampsToReturn, MonitoredItemModifyRequest[] requests, out MonitoredItemModifyResult[] results)
        {
            results = null;

            try
            {
                cs.WaitOne();
                var sendBuf = new MemoryBuffer(MaximumMessageSize);
                var headerRes = EncodeMessageHeader(sendBuf, false);
                if (headerRes != StatusCode.Good)
                {
                    return headerRes;
                }

                var reqHeader = new RequestHeader()
                {
                    RequestHandle = nextRequestHandle++,
                    Timestamp = DateTime.Now,
                    AuthToken = config.AuthToken,
                };

                bool succeeded = true;
                succeeded &= sendBuf.Encode(new NodeId(RequestCode.ModifyMonitoredItemsRequest));
                succeeded &= sendBuf.Encode(reqHeader);

                succeeded &= sendBuf.Encode((UInt32)subscriptionId);
                succeeded &= sendBuf.Encode((UInt32)timestampsToReturn);

                succeeded &= sendBuf.Encode((UInt32)requests.Length);
                for (int i = 0; i < requests.Length; i++)
                {
                    succeeded &= sendBuf.Encode(requests[i]);
                }

                if (!succeeded)
                {
                    return StatusCode.BadEncodingLimitsExceeded;
                }

                var recvKey = new Tuple<uint, uint>((uint)MessageType.Message, reqHeader.RequestHandle);
                var recvEv = new ManualResetEvent(false);
                lock (recvNotify)
                {
                    recvNotify[recvKey] = recvEv;
                }

                var sendRes = MessageSecureAndSend(config, sendBuf);
                if (sendRes != StatusCode.Good)
                {
                    return sendRes;
                }

                bool signalled = recvEv.WaitOne(Timeout * 1000);

                lock (recvNotify)
                {
                    recvNotify.Remove(recvKey);
                }

                if (!signalled)
                {
                    return StatusCode.BadRequestTimeout;
                }

                RecvHandler recvHandler = null;
                lock (recvQueue)
                {
                    if (!recvQueue.TryGetValue(recvKey, out recvHandler))
                    {
                        return recvHandlerStatus == StatusCode.Good ? StatusCode.BadUnexpectedError : recvHandlerStatus;
                    }

                    recvQueue.Remove(recvKey);
                }

                if (!recvHandler.Type.EqualsNumeric(0, (uint)RequestCode.ModifyMonitoredItemsResponse))
                {
                    return StatusCode.BadUnknownResponse;
                }

                succeeded &= recvHandler.RecvBuf.DecodeArraySize(out uint numResults);
                results = new MonitoredItemModifyResult[numResults];
                for (int i = 0; i < numResults; i++)
                {
                    succeeded &= recvHandler.RecvBuf.Decode(out results[i]);
                }

                if (!succeeded)
                {
                    return StatusCode.BadDecodingError;
                }

                return StatusCode.Good;
            }
            finally
            {
                cs.Release();
                CheckPostCall();
            }
        }

        public StatusCode DeleteMonitoredItems(uint subscriptionId, uint[] monitorIds, out uint[] results)
        {
            results = null;

            try
            {
                cs.WaitOne();
                var sendBuf = new MemoryBuffer(MaximumMessageSize);
                var headerRes = EncodeMessageHeader(sendBuf, false);
                if (headerRes != StatusCode.Good)
                {
                    return headerRes;
                }

                var reqHeader = new RequestHeader()
                {
                    RequestHandle = nextRequestHandle++,
                    Timestamp = DateTime.Now,
                    AuthToken = config.AuthToken,
                };

                bool succeeded = true;
                succeeded &= sendBuf.Encode(new NodeId(RequestCode.DeleteMonitoredItemsRequest));
                succeeded &= sendBuf.Encode(reqHeader);

                succeeded &= sendBuf.Encode((UInt32)subscriptionId);
                succeeded &= sendBuf.Encode((UInt32)monitorIds.Length);
                for (int i = 0; i < monitorIds.Length; i++)
                {
                    succeeded &= sendBuf.Encode(monitorIds[i]);
                }

                if (!succeeded)
                {
                    return StatusCode.BadEncodingLimitsExceeded;
                }

                var recvKey = new Tuple<uint, uint>((uint)MessageType.Message, reqHeader.RequestHandle);
                var recvEv = new ManualResetEvent(false);
                lock (recvNotify)
                {
                    recvNotify[recvKey] = recvEv;
                }

                var sendRes = MessageSecureAndSend(config, sendBuf);
                if (sendRes != StatusCode.Good)
                {
                    return sendRes;
                }

                bool signalled = recvEv.WaitOne(Timeout * 1000);

                lock (recvNotify)
                {
                    recvNotify.Remove(recvKey);
                }

                if (!signalled)
                {
                    return StatusCode.BadRequestTimeout;
                }

                RecvHandler recvHandler = null;
                lock (recvQueue)
                {
                    if (!recvQueue.TryGetValue(recvKey, out recvHandler))
                    {
                        return recvHandlerStatus == StatusCode.Good ? StatusCode.BadUnexpectedError : recvHandlerStatus;
                    }

                    recvQueue.Remove(recvKey);
                }

                if (!recvHandler.Type.EqualsNumeric(0, (uint)RequestCode.DeleteMonitoredItemsResponse))
                {
                    return StatusCode.BadUnknownResponse;
                }

                succeeded &= recvHandler.RecvBuf.DecodeArraySize(out uint numResults);
                results = new uint[numResults];
                for (int i = 0; i < numResults; i++)
                {
                    succeeded &= recvHandler.RecvBuf.Decode(out results[i]);
                }

                if (!succeeded)
                {
                    return StatusCode.BadDecodingError;
                }

                return StatusCode.Good;
            }
            finally
            {
                cs.Release();
                CheckPostCall();
            }
        }

        private void ConsumeNotification(RecvHandler recvHandler)
        {
            bool succeeded = true;
            succeeded &= recvHandler.RecvBuf.Decode(out uint subscrId);
            // AvailableSequenceNumbers
            succeeded &= recvHandler.RecvBuf.DecodeArraySize(out uint numSeqNums);
            for (int i = 0; i < numSeqNums; i++) { succeeded &= recvHandler.RecvBuf.Decode(out uint _); }

            succeeded &= recvHandler.RecvBuf.Decode(out bool _);
            succeeded &= recvHandler.RecvBuf.Decode(out uint _);

            succeeded &= recvHandler.RecvBuf.Decode(out ulong publishTimeTick);
            DateTimeOffset publishTime;
            try
            {
                publishTime = DateTimeOffset.FromFileTime((long)publishTimeTick);
            }
            catch
            {
            }

            succeeded &= recvHandler.RecvBuf.DecodeArraySize(out uint numNotificationData);
            for (int i = 0; succeeded && i < numNotificationData; i++)
            {

                succeeded &= recvHandler.RecvBuf.Decode(out NodeId typeId);
                succeeded &= recvHandler.RecvBuf.Decode(out byte bodyType);
                succeeded &= recvHandler.RecvBuf.Decode(out uint _);

                if (bodyType != 1)
                {
                    break;
                }

                if (typeId.EqualsNumeric(0, (uint)UAConst.DataChangeNotification_Encoding_DefaultBinary))
                {
                    succeeded &= recvHandler.RecvBuf.DecodeArraySize(out uint numDv);

                    if (numDv > 0)
                    {
                        DataValue[] notifications = new DataValue[numDv];
                        uint[] clientHandles = new uint[numDv];
                        for (int j = 0; succeeded && j < numDv; j++)
                        {
                            succeeded &= recvHandler.RecvBuf.Decode(out clientHandles[j]);
                            succeeded &= recvHandler.RecvBuf.Decode(out notifications[j]);
                        }

                        if (!succeeded)
                        {
                            break;
                        }

                        NotifyDataChangeNotifications(subscrId, clientHandles, notifications);
                    }
                }
                else if (typeId.EqualsNumeric(0, (uint)UAConst.EventNotificationList_Encoding_DefaultBinary))
                {
                    succeeded &= recvHandler.RecvBuf.DecodeArraySize(out uint numDv);

                    if (numDv > 0)
                    {
                        object[][] notifications = new object[numDv][];
                        uint[] clientHandles = new uint[numDv];
                        for (int j = 0; succeeded && j < numDv; j++)
                        {
                            succeeded &= recvHandler.RecvBuf.Decode(out clientHandles[j]);

                            succeeded &= recvHandler.RecvBuf.DecodeArraySize(out uint numFields);
                            notifications[j] = new object[numFields];
                            for (int k = 0; succeeded && k < numFields; k++)
                            {
                                succeeded &= recvHandler.RecvBuf.VariantDecode(out notifications[j][k]);
                            }
                        }

                        if (!succeeded)
                        {
                            break;
                        }

                        NotifyEventNotifications(subscrId, clientHandles, notifications);
                    }
                }
                else
                {
                    break;
                }
            }

            //results = new uint[numResults];
            //for (int i = 0; i < numResults; i++)
            //{
            //	succeeded &= recvHandler.RecvBuf.Decode(out results[i]);
            //}
        }

        public virtual void NotifyEventNotifications(uint subscrId, uint[] clientHandles, object[][] notifications)
        {
        }

        public virtual void NotifyDataChangeNotifications(uint subscrId, uint[] clientHandles, DataValue[] notifications)
        {
        }

        private StatusCode PublishRequest()
        {
            if (!cs.WaitOne(0))
            {
                return StatusCode.GoodCallAgain;
            }

            try
            {
                var sendBuf = new MemoryBuffer(MaximumMessageSize);
                var headerRes = EncodeMessageHeader(sendBuf, false);
                if (headerRes != StatusCode.Good)
                {
                    return headerRes;
                }

                var reqHeader = new RequestHeader()
                {
                    RequestHandle = nextRequestHandle++,
                    Timestamp = DateTime.Now,
                    AuthToken = config.AuthToken,
                };

                bool succeeded = true;
                succeeded &= sendBuf.Encode(new NodeId(RequestCode.PublishRequest));
                succeeded &= sendBuf.Encode(reqHeader);

                // SubscriptionAcknowledgements
                succeeded &= sendBuf.Encode((UInt32)0);

                if (!succeeded)
                {
                    return StatusCode.BadEncodingLimitsExceeded;
                }

                lock (publishReqs)
                {
                    publishReqs.Add(reqHeader.RequestHandle);
                }

                var sendRes = MessageSecureAndSend(config, sendBuf);
                if (sendRes != StatusCode.Good)
                {
                    return sendRes;
                }

                return StatusCode.Good;
            }
            finally
            {
                cs.Release();
            }
        }
    }
}<|MERGE_RESOLUTION|>--- conflicted
+++ resolved
@@ -185,11 +185,7 @@
                 UInt32 securityTokenRequestType = (uint)requestType;
                 UInt32 messageSecurityMode = (uint)config.MessageSecurityMode;
                 byte[] clientNonce = null;
-<<<<<<< HEAD
-                double reqLifetime = 300 * 1000;
-=======
                 UInt32 reqLifetime = 30 * 10000;
->>>>>>> fcf82776
 
                 if (config.SecurityPolicy != SecurityPolicy.None)
                 {
