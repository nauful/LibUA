--- conflicted
+++ resolved
@@ -8,1154 +8,6 @@
 
 namespace LibUA
 {
-<<<<<<< HEAD
-	public static class MemoryBufferExtensions
-	{
-		private static byte DoubleToByte(double v)
-		{
-			int i = (int)(v / 1.0);
-			if (i <= 0) { return 0; }
-			if (i >= 255) { return 255; }
-
-			return (byte)i;
-		}
-
-		private static double ByteToDouble(byte b)
-		{
-			return b / 255.0;
-		}
-
-		public static bool Encode(this MemoryBuffer mem, AggregateConfiguration ac)
-		{
-			if (!mem.Encode(ac.UseServerCapabilitiesDefaults)) { return false; }
-			if (!mem.Encode(ac.TreatUncertainAsBad)) { return false; }
-			if (!mem.Encode(DoubleToByte(ac.PercentDataBad))) { return false; }
-			if (!mem.Encode(DoubleToByte(ac.PercentDataGood))) { return false; }
-			if (!mem.Encode(ac.UseSlopedExtrapolation)) { return false; }
-
-			return true;
-		}
-
-		public static bool Decode(this MemoryBuffer mem, out AggregateConfiguration ac)
-		{
-			ac = null;
-
-			bool UseServerCapabilitiesDefaults;
-			bool TreatUncertainAsBad;
-			byte PercentDataBad;
-			byte PercentDataGood;
-			bool UseSlopedExtrapolation;
-
-			if (!mem.Decode(out UseServerCapabilitiesDefaults)) { return false; }
-			if (!mem.Decode(out TreatUncertainAsBad)) { return false; }
-			if (!mem.Decode(out PercentDataBad)) { return false; }
-			if (!mem.Decode(out PercentDataGood)) { return false; }
-			if (!mem.Decode(out UseSlopedExtrapolation)) { return false; }
-
-			try
-			{
-				ac = new AggregateConfiguration(UseServerCapabilitiesDefaults, TreatUncertainAsBad, ByteToDouble(PercentDataBad), ByteToDouble(PercentDataGood), UseSlopedExtrapolation);
-			}
-			catch
-			{
-				return false;
-			}
-
-			return true;
-		}
-
-		public static bool Encode(this MemoryBuffer mem, WriteValue wv)
-		{
-			if (!mem.Encode(wv.NodeId)) { return false; }
-			if (!mem.Encode((UInt32)wv.AttributeId)) { return false; }
-			if (!mem.EncodeUAString(wv.IndexRange)) { return false; }
-			if (!mem.Encode(wv.Value)) { return false; }
-
-			return true;
-		}
-
-		public static bool Decode(this MemoryBuffer mem, out WriteValue wv)
-		{
-			wv = null;
-
-			NodeId nodeId;
-			UInt32 attributeIdUint;
-			string indexRange;
-			DataValue value;
-
-			if (!mem.Decode(out nodeId)) { return false; }
-			if (!mem.Decode(out attributeIdUint)) { return false; }
-			if (!mem.DecodeUAString(out indexRange)) { return false; }
-			if (!mem.Decode(out value)) { return false; }
-
-			try
-			{
-				wv = new WriteValue(nodeId, (NodeAttribute)attributeIdUint, indexRange, value);
-			}
-			catch
-			{
-				return false;
-			}
-
-			return true;
-		}
-		public static bool Encode(this MemoryBuffer mem, ObjectAttributes item)
-		{
-			if (!mem.Encode((uint)item.SpecifiedAttributes)) { return false; }
-			if (!mem.Encode(item.DisplayName)) { return false; }
-			if (!mem.Encode(item.Description)) { return false; }
-			if (!mem.Encode(item.WriteMask)) { return false; }
-			if (!mem.Encode(item.UserWriteMask)) { return false; }
-			if (!mem.Encode(item.EventNotifier)) { return false; }
-
-			return true;
-		}
-
-		public static bool Decode(this MemoryBuffer mem, out ObjectAttributes item)
-		{
-			item = null;
-
-			uint specifiedAttributes;
-			LocalizedText displayName;
-			LocalizedText description;
-			uint writeMask;
-			uint userWriteMask;
-			byte eventNotifier;
-
-			if (!mem.Decode(out specifiedAttributes)) { return false; }
-			if (!mem.Decode(out displayName)) { return false; }
-			if (!mem.Decode(out description)) { return false; }
-			if (!mem.Decode(out writeMask)) { return false; }
-			if (!mem.Decode(out userWriteMask)) { return false; }
-			if (!mem.Decode(out eventNotifier)) { return false; }
-			try
-			{
-				item = new ObjectAttributes()
-				{
-					SpecifiedAttributes = (NodeAttributesMask)specifiedAttributes,
-					DisplayName = displayName,
-					Description = description,
-					WriteMask = writeMask,
-					UserWriteMask = userWriteMask,
-					EventNotifier = eventNotifier,
-				};
-			}
-			catch
-			{
-				return false;
-			}
-
-			return true;
-		}
-
-		public static bool Encode(this MemoryBuffer mem, ObjectTypeAttributes item)
-		{
-			if (!mem.Encode((uint)item.SpecifiedAttributes)) { return false; }
-			if (!mem.Encode(item.DisplayName)) { return false; }
-			if (!mem.Encode(item.Description)) { return false; }
-			if (!mem.Encode(item.WriteMask)) { return false; }
-			if (!mem.Encode(item.UserWriteMask)) { return false; }
-			if (!mem.Encode(item.IsAbstract)) { return false; }
-
-			return true;
-		}
-
-		public static bool Decode(this MemoryBuffer mem, out ObjectTypeAttributes item)
-		{
-			item = null;
-
-			uint specifiedAttributes;
-			LocalizedText displayName;
-			LocalizedText description;
-			uint writeMask;
-			uint userWriteMask;
-			bool isAbstract;
-
-			if (!mem.Decode(out specifiedAttributes)) { return false; }
-			if (!mem.Decode(out displayName)) { return false; }
-			if (!mem.Decode(out description)) { return false; }
-			if (!mem.Decode(out writeMask)) { return false; }
-			if (!mem.Decode(out userWriteMask)) { return false; }
-			if (!mem.Decode(out isAbstract)) { return false; }
-			try
-			{
-				item = new ObjectTypeAttributes()
-				{
-					SpecifiedAttributes = (NodeAttributesMask)specifiedAttributes,
-					DisplayName = displayName,
-					Description = description,
-					WriteMask = writeMask,
-					UserWriteMask = userWriteMask,
-					IsAbstract = isAbstract,
-				};
-			}
-			catch
-			{
-				return false;
-			}
-
-			return true;
-		}
-
-		public static bool Encode(this MemoryBuffer mem, VariableAttributes item)
-		{
-			if (!mem.Encode((uint)item.SpecifiedAttributes)) { return false; }
-			if (!mem.Encode(item.DisplayName)) { return false; }
-			if (!mem.Encode(item.Description)) { return false; }
-			if (!mem.Encode(item.WriteMask)) { return false; }
-			if (!mem.Encode(item.UserWriteMask)) { return false; }
-			if (!mem.VariantEncode(item.Value)) { return false; }
-			if (!mem.Encode(item.DataType)) { return false; }
-			if (!mem.Encode(item.ValueRank)) { return false; }
-			if (!mem.Encode(item.ArrayDimensions.Length)) { return false; }
-			for (int i = 0; i < item.ArrayDimensions.Length; i++)
-			{
-				if (!mem.Encode(item.ArrayDimensions[i])) { return false; }
-			}
-			if (!mem.Encode(item.AccessLevel)) { return false; }
-			if (!mem.Encode(item.UserAccessLevel)) { return false; }
-			if (!mem.Encode(item.MinimumSamplingInterval)) { return false; }
-			if (!mem.Encode(item.Historizing)) { return false; }
-			return true;
-		}
-
-		public static bool Decode(this MemoryBuffer mem, out VariableAttributes item)
-		{
-			item = null;
-
-			uint attributesUint;
-			LocalizedText DisplayName = new LocalizedText("");
-			LocalizedText Description = new LocalizedText("");
-			uint WriteMask = 0;
-			uint UserWriteMask = 0;
-			object Value = null;
-			NodeId DataType = new NodeId(0U);
-			int ValueRank = 0;
-			uint[] ArrayDimensions = null;
-			byte AccessLevel = 0;
-			byte UserAccessLevel = 0;
-			double MinimumSamplingInterval = 0;
-			bool Historizing = false;
-
-			if (!mem.Decode(out attributesUint)) { return false; }
-			if (!mem.Decode(out DisplayName)) { return false; }
-			if (!mem.Decode(out Description)) { return false; }
-			if (!mem.Decode(out WriteMask)) { return false; }
-			if (!mem.Decode(out UserWriteMask)) { return false; }
-			if (!mem.VariantDecode(out Value)) { return false; }
-			if (!mem.Decode(out DataType)) { return false; }
-			if (!mem.Decode(out ValueRank)) { return false; }
-			uint arrayLength;
-
-			if (!mem.Decode(out arrayLength)) { return false; }
-			if (arrayLength == uint.MaxValue)
-			{
-				ArrayDimensions = null;
-			}
-			else
-			{
-				ArrayDimensions = new uint[arrayLength];
-
-				for (int i = 0; i < arrayLength; i++)
-				{
-					if (!mem.Decode(out ArrayDimensions[i])) { return false; }
-				}
-			}
-			if (!mem.Decode(out AccessLevel)) { return false; }
-			if (!mem.Decode(out UserAccessLevel)) { return false; }
-			if (!mem.Decode(out MinimumSamplingInterval)) { return false; }
-			if (!mem.Decode(out Historizing)) { return false; }
-
-			try
-			{
-				item = new VariableAttributes()
-				{
-					SpecifiedAttributes = (NodeAttributesMask)attributesUint,
-					DisplayName = DisplayName,
-					Description = Description,
-					WriteMask = WriteMask,
-					UserWriteMask = UserWriteMask,
-					Value = Value,
-					DataType = DataType,
-					ValueRank = ValueRank,
-					ArrayDimensions = ArrayDimensions,
-					AccessLevel = AccessLevel,
-					UserAccessLevel = UserAccessLevel,
-					MinimumSamplingInterval = MinimumSamplingInterval,
-					Historizing = Historizing,
-				};
-			}
-			catch
-			{
-				return false;
-			}
-
-			return true;
-		}
-
-		public static bool Encode(this MemoryBuffer mem, VariableTypeAttributes item)
-		{
-			if (!mem.Encode((uint)item.SpecifiedAttributes)) { return false; }
-			if (!mem.Encode(item.DisplayName)) { return false; }
-			if (!mem.Encode(item.Description)) { return false; }
-			if (!mem.Encode(item.WriteMask)) { return false; }
-			if (!mem.Encode(item.UserWriteMask)) { return false; }
-			if (!mem.VariantEncode(item.Value)) { return false; }
-			if (!mem.Encode(item.DataType)) { return false; }
-			if (!mem.Encode(item.ValueRank)) { return false; }
-			if (!mem.Encode(item.ArrayDimensions.Length)) { return false; }
-			for (int i = 0; i < item.ArrayDimensions.Length; i++)
-			{
-				if (!mem.Encode(item.ArrayDimensions[i])) { return false; }
-			}
-			if (!mem.Encode(item.IsAbstract)) { return false; }
-
-			return true;
-		}
-
-		public static bool Decode(this MemoryBuffer mem, out VariableTypeAttributes item)
-		{
-			item = null;
-
-			uint attributesUint;
-			LocalizedText DisplayName = new LocalizedText("");
-			LocalizedText Description = new LocalizedText("");
-			uint WriteMask = 0;
-			uint UserWriteMask = 0;
-			object Value = null;
-			NodeId DataType = new NodeId(0U);
-			int ValueRank = 0;
-			uint[] ArrayDimensions = null;
-			bool isAbstract = false;
-
-			if (!mem.Decode(out attributesUint)) { return false; }
-			if (!mem.Decode(out DisplayName)) { return false; }
-			if (!mem.Decode(out Description)) { return false; }
-			if (!mem.Decode(out WriteMask)) { return false; }
-			if (!mem.Decode(out UserWriteMask)) { return false; }
-			if (!mem.VariantDecode(out Value)) { return false; }
-			if (!mem.Decode(out DataType)) { return false; }
-			if (!mem.Decode(out ValueRank)) { return false; }
-			uint arrayLength;
-
-			if (!mem.Decode(out arrayLength)) { return false; }
-			if (arrayLength == uint.MaxValue)
-			{
-				ArrayDimensions = null;
-			}
-			else
-			{
-				ArrayDimensions = new uint[arrayLength];
-
-				for (int i = 0; i < arrayLength; i++)
-				{
-					if (!mem.Decode(out ArrayDimensions[i])) { return false; }
-				}
-			}
-			if (!mem.Decode(out isAbstract)) { return false; }
-
-			try
-			{
-				item = new VariableTypeAttributes()
-				{
-					SpecifiedAttributes = (NodeAttributesMask)attributesUint,
-					DisplayName = DisplayName,
-					Description = Description,
-					WriteMask = WriteMask,
-					UserWriteMask = UserWriteMask,
-					Value = Value,
-					DataType = DataType,
-					ValueRank = ValueRank,
-					ArrayDimensions = ArrayDimensions,
-					IsAbstract = isAbstract,
-				};
-			}
-			catch
-			{
-				return false;
-			}
-
-			return true;
-		}
-
-		public static bool Encode(this MemoryBuffer mem, AddNodesItem item)
-		{
-			if (!mem.Encode(item.ParentNodeId)) { return false; }
-			if (!mem.Encode(item.ReferenceTypeId)) { return false; }
-			if (!mem.Encode(item.RequestedNewNodeId)) { return false; }
-			if (!mem.Encode(item.BrowseName)) { return false; }
-			if (!mem.Encode((uint)item.NodeClass)) { return false; }
-			if (!mem.Encode(item.NodeAttributes)) { return false; }
-			if (!mem.Encode(item.TypeDefinition)) { return false; }
-
-			return true;
-		}
-
-		public static bool Decode(this MemoryBuffer mem, out AddNodesItem item)
-		{
-			item = null;
-
-			NodeId ParentNodeId;
-			NodeId ReferenceTypeId;
-			NodeId RequestedNewNodeId;
-			QualifiedName BrowseName;
-			uint nodeClass;
-			ExtensionObject NodeAttributes;
-			NodeId TypeDefinition;
-
-			if (!mem.Decode(out ParentNodeId)) { return false; }
-			if (!mem.Decode(out ReferenceTypeId)) { return false; }
-			if (!mem.Decode(out RequestedNewNodeId)) { return false; }
-			if (!mem.Decode(out BrowseName)) { return false; }
-			if (!mem.Decode(out nodeClass)) { return false; }
-			if (!mem.Decode(out NodeAttributes)) { return false; }
-			if (!mem.Decode(out TypeDefinition)) { return false; }
-			try
-			{
-				item = new AddNodesItem()
-				{
-					ParentNodeId = ParentNodeId,
-					ReferenceTypeId = ReferenceTypeId,
-					RequestedNewNodeId = RequestedNewNodeId,
-					BrowseName = BrowseName,
-					NodeClass = (NodeClass)nodeClass,
-					NodeAttributes = NodeAttributes,
-					TypeDefinition = TypeDefinition
-				};
-			}
-			catch
-			{
-				return false;
-			}
-
-			return true;
-		}
-
-		public static bool Encode(this MemoryBuffer mem, AddNodesResult res)
-		{
-			if (!mem.Encode((uint)res.StatusCode)) { return false; }
-			if (!mem.Encode(res.AddedNodeId)) { return false; }
-
-			return true;
-		}
-
-		public static bool Decode(this MemoryBuffer mem, out AddNodesResult res)
-		{
-			res = null;
-
-			uint statusCode;
-			NodeId addedNodeId;
-
-			if (!mem.Decode(out statusCode)) { return false; }
-			if (!mem.Decode(out addedNodeId)) { return false; }
-
-			try
-			{
-				res = new AddNodesResult((StatusCode)statusCode, addedNodeId);
-			}
-			catch
-			{
-				return false;
-			}
-
-			return true;
-		}
-
-		public static bool Encode(this MemoryBuffer mem, DeleteNodesItem item)
-		{
-			if (!mem.Encode(item.NodeId)) { return false; }
-			if (!mem.Encode(item.DeleteTargetReferences)) { return false; }
-
-			return true;
-		}
-
-		public static bool Decode(this MemoryBuffer mem, out DeleteNodesItem item)
-		{
-			item = null;
-
-			NodeId nodeId;
-			bool deleteTargetReferences;
-
-			if (!mem.Decode(out nodeId)) { return false; }
-			if (!mem.Decode(out deleteTargetReferences)) { return false; }
-
-			try
-			{
-				item = new DeleteNodesItem(nodeId, deleteTargetReferences);
-			}
-			catch
-			{
-				return false;
-			}
-
-			return true;
-		}
-
-		public static bool Encode(this MemoryBuffer mem, AddReferencesItem item)
-		{
-			if (!mem.Encode(item.SourceNodeId)) { return false; }
-			if (!mem.Encode(item.ReferenceTypeId)) { return false; }
-			if (!mem.Encode(item.IsForward)) { return false; }
-			if (!mem.EncodeUAString(item.TargetServerUri)) { return false; }
-			if (!mem.Encode(item.TargetNodeId)) { return false; }
-			if (!mem.Encode((uint)item.TargetNodeClass)) { return false; }
-
-			return true;
-		}
-
-		public static bool Decode(this MemoryBuffer mem, out AddReferencesItem item)
-		{
-			item = null;
-
-			NodeId SourceNodeId;
-			NodeId ReferenceTypeId;
-			Boolean IsForward;
-			String TargetServerUri;
-			NodeId TargetNodeId;
-			uint TargetNodeClass;
-
-			if (!mem.Decode(out SourceNodeId)) { return false; }
-			if (!mem.Decode(out ReferenceTypeId)) { return false; }
-			if (!mem.Decode(out IsForward)) { return false; }
-			if (!mem.DecodeUAString(out TargetServerUri)) { return false; }
-			if (!mem.Decode(out TargetNodeId)) { return false; }
-			if (!mem.Decode(out TargetNodeClass)) { return false; }
-			try
-			{
-				item = new AddReferencesItem()
-				{
-					SourceNodeId = SourceNodeId,
-					ReferenceTypeId = ReferenceTypeId,
-					IsForward = IsForward,
-					TargetServerUri = TargetServerUri,
-					TargetNodeId = TargetNodeId,
-					TargetNodeClass = (NodeClass)TargetNodeClass,
-				};
-			}
-			catch
-			{
-				return false;
-			}
-
-			return true;
-		}
-
-		public static bool Encode(this MemoryBuffer mem, DeleteReferencesItem item)
-		{
-			if (!mem.Encode(item.SourceNodeId)) { return false; }
-			if (!mem.Encode(item.ReferenceTypeId)) { return false; }
-			if (!mem.Encode(item.IsForward)) { return false; }
-			if (!mem.Encode(item.TargetNodeId)) { return false; }
-			if (!mem.Encode(item.DeleteBidirectional)) { return false; }
-
-			return true;
-		}
-
-		public static bool Decode(this MemoryBuffer mem, out DeleteReferencesItem item)
-		{
-			item = null;
-
-			NodeId SourceNodeId;
-			NodeId ReferenceTypeId;
-			Boolean IsForward;
-			NodeId TargetNodeId;
-			bool DeleteBidirectional;
-
-			if (!mem.Decode(out SourceNodeId)) { return false; }
-			if (!mem.Decode(out ReferenceTypeId)) { return false; }
-			if (!mem.Decode(out IsForward)) { return false; }
-			if (!mem.Decode(out TargetNodeId)) { return false; }
-			if (!mem.Decode(out DeleteBidirectional)) { return false; }
-			try
-			{
-				item = new DeleteReferencesItem()
-				{
-					SourceNodeId = SourceNodeId,
-					ReferenceTypeId = ReferenceTypeId,
-					IsForward = IsForward,
-					TargetNodeId = TargetNodeId,
-					DeleteBidirectional = DeleteBidirectional,
-				};
-			}
-			catch
-			{
-				return false;
-			}
-
-			return true;
-		}
-
-		public static bool Encode(this MemoryBuffer mem, MonitoredItemModifyRequest rq)
-		{
-			if (!mem.Encode(rq.MonitoredItemId)) { return false; }
-			if (!mem.Encode(rq.Parameters)) { return false; }
-
-			return true;
-		}
-
-		public static bool Decode(this MemoryBuffer mem, out MonitoredItemModifyRequest rq)
-		{
-			rq = null;
-
-			UInt32 MonitoredItemId;
-			MonitoringParameters Parameters;
-
-			if (!mem.Decode(out MonitoredItemId)) { return false; }
-			if (!mem.Decode(out Parameters)) { return false; }
-
-			try
-			{
-				rq = new MonitoredItemModifyRequest(MonitoredItemId, Parameters);
-			}
-			catch
-			{
-				return false;
-			}
-
-			return true;
-		}
-
-		public static bool Decode(this MemoryBuffer mem, out BrowsePathResult bp)
-		{
-			bp = null;
-
-			uint StatusCodeUint, NumTargets;
-			BrowsePathTarget[] Targets;
-
-			if (!mem.Decode(out StatusCodeUint)) { return false; }
-			if (!mem.DecodeArraySize(out NumTargets)) { return false; }
-			Targets = new BrowsePathTarget[NumTargets];
-			for (uint i = 0; i < NumTargets; i++)
-			{
-				if (!mem.Decode(out Targets[i].Target)) { return false; }
-				if (!mem.Decode(out Targets[i].RemainingPathIndex)) { return false; }
-			}
-
-			try
-			{
-				bp = new BrowsePathResult((StatusCode)StatusCodeUint, Targets);
-			}
-			catch
-			{
-				return false;
-			}
-
-			return true;
-		}
-
-		public static bool Encode(this MemoryBuffer mem, BrowsePathResult bp)
-		{
-			if (!mem.Encode((UInt32)bp.StatusCode)) { return false; }
-			if (bp.Targets == null)
-			{
-				return mem.Encode((UInt32)0xFFFFFFFFu);
-			}
-
-			if (!mem.Encode((UInt32)bp.Targets.Length)) { return false; }
-			for (int i = 0; i < bp.Targets.Length; i++)
-			{
-				if (!mem.Encode(bp.Targets[i].Target)) { return false; }
-				if (!mem.Encode(bp.Targets[i].RemainingPathIndex)) { return false; }
-			}
-
-			return true;
-		}
-
-		public static bool Decode(this MemoryBuffer mem, out RelativePathElement rp)
-		{
-			rp = null;
-
-			NodeId ReferenceTypeId;
-			bool IsInverse;
-			bool IncludeSubtypes;
-			QualifiedName TargetName;
-
-			if (!mem.Decode(out ReferenceTypeId)) { return false; }
-			if (!mem.Decode(out IsInverse)) { return false; }
-			if (!mem.Decode(out IncludeSubtypes)) { return false; }
-			if (!mem.Decode(out TargetName)) { return false; }
-
-			try
-			{
-				rp = new RelativePathElement(ReferenceTypeId, IsInverse, IncludeSubtypes, TargetName);
-			}
-			catch
-			{
-				return false;
-			}
-
-			return true;
-		}
-
-		public static bool Encode(this MemoryBuffer mem, RelativePathElement rp)
-		{
-			if (!mem.Encode(rp.ReferenceTypeId)) { return false; }
-			if (!mem.Encode(rp.IsInverse)) { return false; }
-			if (!mem.Encode(rp.IncludeSubtypes)) { return false; }
-			if (!mem.Encode(rp.TargetName)) { return false; }
-
-			return true;
-		}
-
-		public static bool Decode(this MemoryBuffer mem, out BrowsePath bp)
-		{
-			bp = null;
-
-			NodeId StartingNode;
-			UInt32 NumRelativePath;
-			RelativePathElement[] RelativePath;
-
-			if (!mem.Decode(out StartingNode)) { return false; }
-			if (!mem.DecodeArraySize(out NumRelativePath)) { return false; }
-			RelativePath = new RelativePathElement[NumRelativePath];
-			for (uint i = 0; i < NumRelativePath; i++)
-			{
-				if (!mem.Decode(out RelativePath[i])) { return false; }
-			}
-
-			try
-			{
-				bp = new BrowsePath(StartingNode, RelativePath);
-			}
-			catch
-			{
-				return false;
-			}
-
-			return true;
-		}
-
-		public static bool Encode(this MemoryBuffer mem, BrowsePath bp)
-		{
-			if (!mem.Encode(bp.StartingNode)) { return false; }
-
-			if (!mem.Encode((UInt32)bp.RelativePath.Length)) { return false; }
-			for (int i = 0; i < bp.RelativePath.Length; i++)
-			{
-				if (!mem.Encode(bp.RelativePath[i])) { return false; }
-			}
-
-			return true;
-		}
-
-		public static bool Decode(this MemoryBuffer mem, out MonitoredItemModifyResult mr)
-		{
-			mr = null;
-
-			UInt32 StatusCodeUint;
-			double RevisedSamplingInterval;
-			UInt32 RevisedQueueSize;
-			ExtensionObject Filter;
-
-			if (!mem.Decode(out StatusCodeUint)) { return false; }
-			if (!mem.Decode(out RevisedSamplingInterval)) { return false; }
-			if (!mem.Decode(out RevisedQueueSize)) { return false; }
-			if (!mem.Decode(out Filter)) { return false; }
-
-			try
-			{
-				mr = new MonitoredItemModifyResult((StatusCode)StatusCodeUint, RevisedSamplingInterval, RevisedQueueSize, Filter);
-			}
-			catch
-			{
-				return false;
-			}
-
-			return true;
-		}
-
-		public static bool Encode(this MemoryBuffer mem, MonitoredItemModifyResult mr)
-		{
-			if (!mem.Encode((UInt32)mr.StatusCode)) { return false; }
-			if (!mem.Encode(mr.RevisedSamplingInterval)) { return false; }
-			if (!mem.Encode(mr.RevisedQueueSize)) { return false; }
-			if (!mem.Encode(mr.Filter)) { return false; }
-
-			return true;
-		}
-
-		public static bool Decode(this MemoryBuffer mem, out MonitoredItemCreateResult cr)
-		{
-			cr = null;
-
-			UInt32 StatusCodeUint;
-			UInt32 MonitoredItemId;
-			double RevisedSamplingInterval;
-			UInt32 RevisedQueueSize;
-			ExtensionObject Filter;
-
-			if (!mem.Decode(out StatusCodeUint)) { return false; }
-			if (!mem.Decode(out MonitoredItemId)) { return false; }
-			if (!mem.Decode(out RevisedSamplingInterval)) { return false; }
-			if (!mem.Decode(out RevisedQueueSize)) { return false; }
-			if (!mem.Decode(out Filter)) { return false; }
-
-			try
-			{
-				cr = new MonitoredItemCreateResult((StatusCode)StatusCodeUint, MonitoredItemId, RevisedSamplingInterval, RevisedQueueSize, Filter);
-			}
-			catch
-			{
-				return false;
-			}
-
-			return true;
-		}
-
-		public static bool Encode(this MemoryBuffer mem, MonitoredItemCreateResult cr)
-		{
-			if (!mem.Encode((UInt32)cr.StatusCode)) { return false; }
-			if (!mem.Encode(cr.MonitoredItemId)) { return false; }
-			if (!mem.Encode(cr.RevisedSamplingInterval)) { return false; }
-			if (!mem.Encode(cr.RevisedQueueSize)) { return false; }
-			if (!mem.Encode(cr.Filter)) { return false; }
-
-			return true;
-		}
-
-		public static bool Decode(this MemoryBuffer mem, out ContentFilterElement cfe)
-		{
-			cfe = null;
-
-			UInt32 filterOperatorUint, numFilterOperands;
-			if (!mem.Decode(out filterOperatorUint)) { return false; }
-			if (!mem.DecodeArraySize(out numFilterOperands)) { return false; }
-
-			var operands = new FilterOperand[numFilterOperands];
-			for (uint i = 0; i < numFilterOperands; i++)
-			{
-				NodeId typeId;
-				byte encodingMask;
-				UInt32 eoSize;
-
-				if (!mem.Decode(out typeId)) { return false; }
-				if (!mem.Decode(out encodingMask)) { return false; }
-				if (!mem.Decode(out eoSize)) { return false; }
-
-				// TODO: Always literal operand?
-				object value = null;
-				if (!mem.VariantDecode(out value)) { return false; }
-				operands[i] = new LiteralOperand(value);
-			}
-
-			try
-			{
-				cfe = new ContentFilterElement((FilterOperator)filterOperatorUint, operands);
-			}
-			catch
-			{
-				return false;
-			}
-
-			return true;
-		}
-
-		public static bool Encode(this MemoryBuffer mem, ContentFilterElement cfe)
-		{
-			if (!mem.Encode((UInt32)cfe.Operator)) { return false; }
-			if (!mem.Encode((UInt32)cfe.Operands.Length)) { return false; }
-
-			for (int i = 0; i < cfe.Operands.Length; i++)
-			{
-				NodeId typeId = new NodeId(597);
-				byte encodingMask = 1;
-				UInt32 eoSize = (UInt32)mem.VariantCodingSize((cfe.Operands[i] as LiteralOperand).Value);
-
-				if (!mem.Encode(typeId)) { return false; }
-				if (!mem.Encode(encodingMask)) { return false; }
-				if (!mem.Encode(eoSize)) { return false; }
-
-				if (!mem.VariantEncode((cfe.Operands[i] as LiteralOperand).Value)) { return false; }
-			}
-
-			return true;
-		}
-
-		public static bool Decode(this MemoryBuffer mem, out MonitoringFilter filter)
-		{
-			filter = null;
-
-			NodeId filterTypeId;
-			byte filterMask;
-
-			if (!mem.Decode(out filterTypeId)) { return false; }
-			if (!mem.Decode(out filterMask)) { return false; }
-
-			if (filterTypeId.EqualsNumeric(0, 0) && filterMask == 0)
-			{
-				// No filter
-				return true;
-			}
-			// Has binary body
-			if (filterMask != 1) { return false; }
-
-			UInt32 eoFilterSize;
-			if (!mem.Decode(out eoFilterSize)) { return false; }
-
-			if (filterTypeId.EqualsNumeric(0, (uint)UAConst.EventFilter_Encoding_DefaultBinary) &&
-				mem.Decode(out EventFilter eventFilter, false))
-			{
-				filter = eventFilter;
-				return true;
-			}
-			else if (filterTypeId.EqualsNumeric(0, (uint)UAConst.DataChangeFilter_Encoding_DefaultBinary) &&
-				mem.Decode(out DataChangeFilter dataChangeFilter, false))
-			{
-				filter = dataChangeFilter;
-				return true;
-			}
-
-			return false;
-		}
-
-		public static bool Encode(this MemoryBuffer mem, MonitoringFilter filter, bool includeType)
-		{
-			if (filter is EventFilter eventFiler)
-			{
-				return mem.Encode(eventFiler, includeType);
-			}
-			else if (filter is DataChangeFilter dataChangeFilter)
-			{
-				return mem.Encode(dataChangeFilter, includeType);
-			}
-
-			return false;
-		}
-
-		public static bool Decode(this MemoryBuffer mem, out EventFilter filter, bool includeType)
-		{
-			filter = null;
-
-			if (includeType)
-			{
-				NodeId filterTypeId;
-				byte filterMask;
-
-				if (!mem.Decode(out filterTypeId)) { return false; }
-				if (!mem.Decode(out filterMask)) { return false; }
-
-				if (filterTypeId.EqualsNumeric(0, 0) && filterMask == 0)
-				{
-					// No filter
-					return true;
-				}
-
-				if (!filterTypeId.EqualsNumeric(0, (uint)UAConst.EventFilter_Encoding_DefaultBinary)) { return false; }
-				// Has binary body
-				if (filterMask != 1) { return false; }
-
-				UInt32 eoFilterSize;
-				if (!mem.Decode(out eoFilterSize)) { return false; }
-			}
-
-			UInt32 numSelectClauses;
-			if (!mem.DecodeArraySize(out numSelectClauses)) { return false; }
-
-			SimpleAttributeOperand[] selectClauses = null;
-			if (numSelectClauses != UInt32.MaxValue)
-			{
-				selectClauses = new SimpleAttributeOperand[numSelectClauses];
-				for (uint i = 0; i < numSelectClauses; i++)
-				{
-					NodeId typeDefId;
-					UInt32 numBrowsePath;
-					QualifiedName[] browsePath;
-					UInt32 attributeIdUint;
-					string indexRange;
-
-					if (!mem.Decode(out typeDefId)) { return false; }
-					if (!mem.DecodeArraySize(out numBrowsePath)) { return false; }
-					browsePath = new QualifiedName[numBrowsePath];
-					for (uint j = 0; j < numBrowsePath; j++)
-					{
-						if (!mem.Decode(out browsePath[j])) { return false; }
-					}
-
-					if (!mem.Decode(out attributeIdUint)) { return false; }
-					if (!mem.DecodeUAString(out indexRange)) { return false; }
-
-					try
-					{
-						selectClauses[i] = new SimpleAttributeOperand(typeDefId, browsePath, (NodeAttribute)attributeIdUint, indexRange);
-					}
-					catch
-					{
-						return false;
-					}
-				}
-			}
-
-			UInt32 numContentFilters;
-			if (!mem.DecodeArraySize(out numContentFilters)) { return false; }
-
-			ContentFilterElement[] contentFilters = null;
-			if (numContentFilters != UInt32.MaxValue)
-			{
-				contentFilters = new ContentFilterElement[numContentFilters];
-				for (uint i = 0; i < numContentFilters; i++)
-				{
-					if (!mem.Decode(out contentFilters[i])) { return false; }
-				}
-			}
-
-			try
-			{
-				filter = new EventFilter(selectClauses, contentFilters);
-			}
-			catch
-			{
-				return false;
-			}
-
-			return true;
-		}
-
-		public static bool Encode(this MemoryBuffer mem, EventFilter filter, bool includeType)
-		{
-			if (filter == null)
-			{
-				if (includeType)
-				{
-					if (!mem.Encode(NodeId.Zero)) { return false; }
-					if (!mem.Encode((byte)0)) { return false; }
-				}
-				return true;
-			}
-
-			if (includeType)
-			{
-				// Default binary
-				if (!mem.Encode(new NodeId(727))) { return false; }
-				// Has binary body
-				if (!mem.Encode((byte)1)) { return false; }
-			}
-
-			UInt32 eoFilterSize = 0;
-			int eoFilterPos = mem.Position;
-			if (includeType)
-			{
-				if (!mem.Encode(eoFilterSize)) { return false; }
-			}
-
-			if (filter.SelectClauses == null)
-			{
-				if (!mem.Encode((UInt32)0xFFFFFFFFu)) { return false; }
-			}
-			else
-			{
-				if (!mem.Encode((UInt32)filter.SelectClauses.Length)) { return false; }
-				for (int i = 0; i < filter.SelectClauses.Length; i++)
-				{
-					if (!mem.Encode(filter.SelectClauses[i].TypeDefinitionId)) { return false; }
-
-					if (!mem.Encode((UInt32)filter.SelectClauses[i].BrowsePath.Length)) { return false; }
-					for (int j = 0; j < filter.SelectClauses[i].BrowsePath.Length; j++)
-					{
-						if (!mem.Encode(filter.SelectClauses[i].BrowsePath[j])) { return false; }
-					}
-
-					if (!mem.Encode((UInt32)filter.SelectClauses[i].AttributeId)) { return false; }
-					if (!mem.EncodeUAString(filter.SelectClauses[i].IndexRange)) { return false; }
-				}
-			}
-
-			if (filter.ContentFilters == null)
-			{
-				if (!mem.Encode((UInt32)0xFFFFFFFFu)) { return false; }
-			}
-			else
-			{
-				if (!mem.Encode((UInt32)filter.ContentFilters.Length)) { return false; }
-				for (int i = 0; i < filter.ContentFilters.Length; i++)
-				{
-					if (!mem.Encode(filter.ContentFilters[i])) { return false; }
-				}
-			}
-
-			if (includeType)
-			{
-				var posRestore = mem.Position;
-				mem.Position = eoFilterPos;
-				if (!mem.Encode(eoFilterSize))
-				{
-					mem.Position = posRestore;
-					return false;
-				}
-				mem.Position = posRestore;
-			}
-
-			return true;
-		}
-
-		public static bool Decode(this MemoryBuffer mem, out DataChangeFilter filter, bool includeType)
-		{
-			filter = null;
-
-			if (includeType)
-			{
-				NodeId filterTypeId;
-				byte filterMask;
-
-				if (!mem.Decode(out filterTypeId)) { return false; }
-				if (!mem.Decode(out filterMask)) { return false; }
-
-				if (filterTypeId.EqualsNumeric(0, 0) && filterMask == 0)
-				{
-					// No filter
-					return true;
-				}
-
-				if (!filterTypeId.EqualsNumeric(0, (uint)UAConst.DataChangeFilter_Encoding_DefaultBinary)) { return false; }
-				// Has binary body
-				if (filterMask != 1) { return false; }
-
-				UInt32 eoFilterSize;
-				if (!mem.Decode(out eoFilterSize)) { return false; }
-			}
-
-			UInt32 trigger, deadbandType;
-			if (!mem.Decode(out trigger)) { return false; }
-			if (!mem.Decode(out deadbandType)) { return false; }
-
-			double deadbandValue;
-			if (!mem.Decode(out deadbandValue)) { return false; }
-
-			try
-			{
-				filter = new DataChangeFilter((DataChangeTrigger)trigger, (DeadbandType)deadbandType, deadbandValue);
-			}
-			catch
-			{
-				return false;
-			}
-
-			return true;
-		}
-
-		public static bool Encode(this MemoryBuffer mem, DataChangeFilter filter, bool includeType)
-		{
-            if (filter == null)
-            {
-                if (includeType)
-                {
-                    if (!mem.Encode(NodeId.Zero)) { return false; }
-                    if (!mem.Encode((byte)0)) { return false; }
-                }
-                return true;
-            }
-
-            if (includeType)
-            {
-                // Default binary
-                if (!mem.Encode(new NodeId(724))) { return false; }
-                // Has binary body
-                if (!mem.Encode((byte)1)) { return false; }
-            }
-
-            if (!mem.Encode((UInt32)filter.Trigger)) { return false; }
-            if (!mem.Encode((UInt32)filter.DeadbandType)) { return false; }
-            if (!mem.Encode(filter.DeadbandValue)) { return false; }
-=======
     public static class MemoryBufferExtensions
     {
         private const uint InvalidU32 = 0xFFFFFFFFu;
@@ -3183,1131 +2035,10 @@
                 if (!mem.EnsureAvailable(bytes.Length, true)) { return false; }
                 return mem.Append(bytes, bytes.Length);
             }
->>>>>>> b9c14110
-
-            return true;
-        }
-
-<<<<<<< HEAD
-		public static bool Decode(this MemoryBuffer mem, out MonitoringParameters para)
-		{
-			para = null;
-
-			UInt32 ClientHandle;
-			double SamplingInterval;
-			UInt32 QueueSize;
-            MonitoringFilter Filter;
-			bool DiscardOldest;
-
-			if (!mem.Decode(out ClientHandle)) { return false; }
-			if (!mem.Decode(out SamplingInterval)) { return false; }
-
-            if (!mem.Decode(out Filter)) { return false; }
-
-			if (!mem.Decode(out QueueSize)) { return false; }
-			if (!mem.Decode(out DiscardOldest)) { return false; }
-
-			try
-			{
-				para = new MonitoringParameters(ClientHandle, SamplingInterval, Filter, QueueSize, DiscardOldest);
-			}
-			catch
-			{
-				return false;
-			}
-
-			return true;
-		}
-
-		public static bool Encode(this MemoryBuffer mem, MonitoringParameters para)
-		{
-			if (!mem.Encode(para.ClientHandle)) { return false; }
-			if (!mem.Encode(para.SamplingInterval)) { return false; }
-
-			if (!mem.Encode(para.Filter, true)) { return false; }
-
-			if (!mem.Encode(para.QueueSize)) { return false; }
-			if (!mem.Encode(para.DiscardOldest)) { return false; }
-
-			return true;
-		}
-
-		public static bool Decode(this MemoryBuffer mem, out MonitoredItemCreateRequest cr)
-		{
-			cr = null;
-
-			ReadValueId itemToMonitor;
-			UInt32 monitoringModeUint;
-			MonitoringParameters reqParameters;
-
-			if (!mem.Decode(out itemToMonitor)) { return false; }
-			if (!mem.Decode(out monitoringModeUint)) { return false; }
-			if (!mem.Decode(out reqParameters)) { return false; }
-
-			try
-			{
-				cr = new MonitoredItemCreateRequest(itemToMonitor, (MonitoringMode)monitoringModeUint, reqParameters);
-			}
-			catch
-			{
-				return false;
-			}
-
-			return true;
-		}
-
-		public static bool Encode(this MemoryBuffer mem, MonitoredItemCreateRequest cr)
-		{
-			if (!mem.Encode(cr.ItemToMonitor)) { return false; }
-			if (!mem.Encode((UInt32)cr.Mode)) { return false; }
-			if (!mem.Encode(cr.RequestedParameters)) { return false; }
-
-			return true;
-		}
-
-		public static bool Decode(this MemoryBuffer mem, out ReferenceDescription rd)
-		{
-			rd = null;
-
-			NodeId targetId, refTypeId, typeDefId;
-			bool isForward;
-			Int32 nodeClass;
-			QualifiedName browseName;
-			LocalizedText displayName;
-
-			if (!mem.Decode(out refTypeId)) { return false; }
-			if (!mem.Decode(out isForward)) { return false; }
-			if (!mem.Decode(out targetId)) { return false; }
-			if (!mem.Decode(out browseName)) { return false; }
-			if (!mem.Decode(out displayName)) { return false; }
-			if (!mem.Decode(out nodeClass)) { return false; }
-			if (!mem.Decode(out typeDefId)) { return false; }
-
-			try
-			{
-				rd = new ReferenceDescription(refTypeId, isForward, targetId, browseName, displayName, (NodeClass)nodeClass, typeDefId);
-			}
-			catch
-			{
-				return false;
-			}
-
-			return true;
-		}
-
-		public static bool Encode(this MemoryBuffer mem, ReferenceDescription rd)
-		{
-			if (!mem.Encode(rd.ReferenceTypeId)) { return false; }
-			if (!mem.Encode(rd.IsForward)) { return false; }
-			if (!mem.Encode(rd.TargetId)) { return false; }
-			if (!mem.Encode(rd.BrowseName)) { return false; }
-			if (!mem.Encode(rd.DisplayName)) { return false; }
-			if (!mem.Encode((Int32)rd.NodeClass)) { return false; }
-			if (!mem.Encode(rd.TypeDefinition)) { return false; }
-
-			return true;
-		}
-
-		public static bool Decode(this MemoryBuffer mem, out BrowseDescription bd)
-		{
-			bd = null;
-
-			NodeId nodeId, refTypeId;
-			UInt32 browseDir;
-			bool includeSubtypes;
-			UInt32 nodeClassMask, resultMask;
-
-			if (!mem.Decode(out nodeId)) { return false; }
-			if (!mem.Decode(out browseDir)) { return false; }
-			if (!mem.Decode(out refTypeId)) { return false; }
-			if (!mem.Decode(out includeSubtypes)) { return false; }
-			if (!mem.Decode(out nodeClassMask)) { return false; }
-			if (!mem.Decode(out resultMask)) { return false; }
-
-			try
-			{
-				bd = new BrowseDescription(nodeId, (BrowseDirection)browseDir, refTypeId, includeSubtypes, nodeClassMask, (BrowseResultMask)resultMask);
-			}
-			catch
-			{
-				return false;
-			}
-
-			return true;
-		}
-
-		public static bool Encode(this MemoryBuffer mem, BrowseDescription bd)
-		{
-			if (!mem.Encode(bd.Id)) { return false; }
-			if (!mem.Encode((UInt32)bd.Direction)) { return false; }
-			if (!mem.Encode(bd.ReferenceType)) { return false; }
-			if (!mem.Encode(bd.IncludeSubtypes)) { return false; }
-			if (!mem.Encode((UInt32)bd.NodeClassMask)) { return false; }
-			if (!mem.Encode((UInt32)bd.ResultMask)) { return false; }
-
-			return true;
-		}
-
-		public static bool Decode(this MemoryBuffer mem, out DataValue dv)
-		{
-			dv = null;
-
-			object Value = null;
-			uint statusCode = 0;
-			Int64 sourceTimestamp = 0;
-			Int64 serverTimestamp = 0;
-			bool hasStatusCode = false, hasSourceTimestamp = false, hasServerTimestamp = false;
-
-			byte mask;
-
-			if (!mem.Decode(out mask)) { return false; }
-
-			if ((mask & 1) != 0)
-			{
-				if (!mem.VariantDecode(out Value)) { return false; }
-			}
-
-			if ((mask & 2) != 0)
-			{
-				if (!mem.Decode(out statusCode)) { return false; }
-				hasStatusCode = true;
-			}
-
-			if ((mask & 4) != 0)
-			{
-				if (!mem.Decode(out sourceTimestamp)) { return false; }
-				hasSourceTimestamp = true;
-			}
-
-			if ((mask & 8) != 0)
-			{
-				if (!mem.Decode(out serverTimestamp)) { return false; }
-				hasServerTimestamp = true;
-			}
-
-			try
-			{
-				dv = new DataValue(Value,
-					hasStatusCode ? (StatusCode?)statusCode : null,
-					hasSourceTimestamp ? (DateTime?)DateTime.FromFileTimeUtc(sourceTimestamp) : null,
-					hasServerTimestamp ? (DateTime?)DateTime.FromFileTimeUtc(serverTimestamp) : null);
-			}
-			catch
-			{
-				return false;
-			}
-
-			return true;
-		}
-
-		public static int CodingSize(this MemoryBuffer mem, DataValue dv)
-		{
-			int sum = 0;
-
-			sum += mem.CodingSize(dv.GetEncodingMask());
-			if (dv.Value != null)
-			{
-				sum += mem.VariantCodingSize(dv.Value);
-			}
-
-			if (dv.StatusCode.HasValue)
-			{
-				sum += mem.CodingSize((UInt32)dv.StatusCode.Value);
-			}
-
-			if (dv.SourceTimestamp.HasValue)
-			{
-				sum += mem.CodingSize(dv.SourceTimestamp.Value.ToFileTimeUtc());
-			}
-
-			if (dv.ServerTimestamp.HasValue)
-			{
-				sum += mem.CodingSize(dv.ServerTimestamp.Value.ToFileTimeUtc());
-			}
-
-			return sum;
-		}
-
-		public static bool Encode(this MemoryBuffer mem, DataValue dv)
-		{
-			if (!mem.Encode(dv.GetEncodingMask())) { return false; }
-			if (dv.Value != null)
-			{
-				if (!mem.VariantEncode(dv.Value)) { return false; }
-			}
-
-			if (dv.StatusCode.HasValue)
-			{
-				if (!mem.Encode((uint)dv.StatusCode.Value)) { return false; }
-			}
-
-			if (dv.SourceTimestamp.HasValue)
-			{
-				if (!mem.Encode(dv.SourceTimestamp.Value.ToFileTimeUtc())) { return false; }
-			}
-
-			if (dv.ServerTimestamp.HasValue)
-			{
-				if (!mem.Encode(dv.ServerTimestamp.Value.ToFileTimeUtc())) { return false; }
-			}
-
-			return true;
-		}
-
-		public static bool Decode(this MemoryBuffer mem, out ReadValueId rv)
-		{
-			rv = null;
-
-			NodeId nodeId;
-			UInt32 attributeId;
-			string indexRange;
-			QualifiedName dataEncoding;
-
-			if (!mem.Decode(out nodeId)) { return false; }
-			if (!mem.Decode(out attributeId)) { return false; }
-			if (!mem.DecodeUAString(out indexRange)) { return false; }
-			if (!mem.Decode(out dataEncoding)) { return false; }
-
-			try
-			{
-				rv = new ReadValueId(nodeId, (NodeAttribute)attributeId, indexRange, dataEncoding);
-			}
-			catch
-			{
-				return false;
-			}
-
-			return true;
-		}
-
-		public static bool Encode(this MemoryBuffer mem, ReadValueId rv)
-		{
-			if (!mem.Encode(rv.NodeId)) { return false; }
-			if (!mem.Encode((UInt32)rv.AttributeId)) { return false; }
-			if (!mem.EncodeUAString(rv.IndexRange)) { return false; }
-			if (!mem.Encode(rv.DataEncoding)) { return false; }
-
-			return true;
-		}
-
-		public static bool Decode(this MemoryBuffer mem, out EndpointDescription ep)
-		{
-			ep = null;
-
-			string EndpointUrl;
-			ApplicationDescription Server;
-			byte[] ServerCertificate;
-			uint SecurityMode;
-			string SecurityPolicyUri;
-			uint numUserIdentityTokens;
-			var UserIdentityTokens = new List<UserTokenPolicy>();
-			string TransportProfileUri;
-			byte SecurityLevel;
-
-			if (!mem.DecodeUAString(out EndpointUrl)) { return false; }
-			if (!mem.Decode(out Server)) { return false; }
-			if (!mem.DecodeUAByteString(out ServerCertificate)) { return false; }
-			if (!mem.Decode(out SecurityMode)) { return false; }
-			if (!mem.DecodeUAString(out SecurityPolicyUri)) { return false; }
-			if (!mem.DecodeArraySize(out numUserIdentityTokens)) { return false; }
-
-			if (numUserIdentityTokens != 0xFFFFFFFFu)
-			{
-				for (uint i = 0; i < numUserIdentityTokens; i++)
-				{
-					string policyId;
-					uint tokenType;
-					string issuedTokenType, issuerEndpointUrl, securityPolicyUri;
-
-					if (!mem.DecodeUAString(out policyId)) { return false; }
-					if (!mem.Decode(out tokenType)) { return false; }
-					if (!mem.DecodeUAString(out issuedTokenType)) { return false; }
-					if (!mem.DecodeUAString(out issuerEndpointUrl)) { return false; }
-					if (!mem.DecodeUAString(out securityPolicyUri)) { return false; }
-
-					try
-					{
-						UserIdentityTokens.Add(new UserTokenPolicy(policyId, (UserTokenType)tokenType, issuedTokenType, issuerEndpointUrl, securityPolicyUri));
-					}
-					catch
-					{
-						return false;
-					}
-				}
-			}
-
-			if (!mem.DecodeUAString(out TransportProfileUri)) { return false; }
-			if (!mem.Decode(out SecurityLevel)) { return false; }
-
-			try
-			{
-				ep = new EndpointDescription(EndpointUrl, Server, ServerCertificate, (MessageSecurityMode)SecurityMode, SecurityPolicyUri, UserIdentityTokens.ToArray(), TransportProfileUri, SecurityLevel);
-			}
-			catch
-			{
-				return false;
-			}
-
-			return true;
-		}
-
-		public static bool Encode(this MemoryBuffer mem, EndpointDescription ep)
-		{
-			if (!mem.EncodeUAString(ep.EndpointUrl)) { return false; }
-			if (!mem.Encode(ep.Server)) { return false; }
-			if (!mem.EncodeUAByteString(ep.ServerCertificate ?? new byte[0])) { return false; }
-			if (!mem.Encode((UInt32)ep.SecurityMode)) { return false; }
-			if (!mem.EncodeUAString(ep.SecurityPolicyUri)) { return false; }
-
-			if (ep.UserIdentityTokens == null)
-			{
-				if (!mem.Encode((UInt32)0)) { return false; }
-			}
-			else
-			{
-				if (!mem.Encode((UInt32)ep.UserIdentityTokens.Length)) { return false; }
-
-				for (uint i = 0; i < ep.UserIdentityTokens.Length; i++)
-				{
-					if (!mem.EncodeUAString(ep.UserIdentityTokens[i].PolicyId)) { return false; }
-					if (!mem.Encode((UInt32)ep.UserIdentityTokens[i].TokenType)) { return false; }
-					if (!mem.EncodeUAString(ep.UserIdentityTokens[i].IssuedTokenType)) { return false; }
-					if (!mem.EncodeUAString(ep.UserIdentityTokens[i].IssuerEndpointUrl)) { return false; }
-					if (!mem.EncodeUAString(ep.UserIdentityTokens[i].SecurityPolicyUri)) { return false; }
-				}
-			}
-
-			if (!mem.EncodeUAString(ep.TransportProfileUri)) { return false; }
-			if (!mem.Encode(ep.SecurityLevel)) { return false; }
-
-			return true;
-		}
-
-		public static bool Decode(this MemoryBuffer mem, out ApplicationDescription ad)
-		{
-			ad = null;
-
-			string ApplicationUri;
-			string ProductUri;
-			LocalizedText ApplicationName;
-			uint Type;
-			string GatewayServerUri;
-			string DiscoveryProfileUri;
-			string[] DiscoveryUrls;
-
-			if (!mem.DecodeUAString(out ApplicationUri)) { return false; }
-			if (!mem.DecodeUAString(out ProductUri)) { return false; }
-			if (!mem.Decode(out ApplicationName)) { return false; }
-			if (!mem.Decode(out Type)) { return false; }
-			if (!mem.DecodeUAString(out GatewayServerUri)) { return false; }
-			if (!mem.DecodeUAString(out DiscoveryProfileUri)) { return false; }
-			if (!mem.DecodeUAString(out DiscoveryUrls)) { return false; }
-
-			try
-			{
-				ad = new ApplicationDescription(ApplicationUri, ProductUri, ApplicationName, (ApplicationType)Type, GatewayServerUri, DiscoveryProfileUri, DiscoveryUrls);
-			}
-			catch
-			{
-				return false;
-			}
-
-			return true;
-		}
-
-		public static bool Encode(this MemoryBuffer mem, ApplicationDescription ad)
-		{
-			if (!mem.EncodeUAString(ad.ApplicationUri)) { return false; }
-			if (!mem.EncodeUAString(ad.ProductUri)) { return false; }
-			if (!mem.Encode(ad.ApplicationName)) { return false; }
-			if (!mem.Encode((UInt32)ad.Type)) { return false; }
-			if (!mem.EncodeUAString(ad.GatewayServerUri)) { return false; }
-			if (!mem.EncodeUAString(ad.DiscoveryProfileUri)) { return false; }
-			if (!mem.EncodeUAString(ad.DiscoveryUrls)) { return false; }
-
-			return true;
-		}
-
-		public static bool Encode(this MemoryBuffer mem, ApplicationDescription ad, string[] DiscoveryUrls)
-		{
-			if (!mem.EncodeUAString(ad.ApplicationUri)) { return false; }
-			if (!mem.EncodeUAString(ad.ProductUri)) { return false; }
-			if (!mem.Encode(ad.ApplicationName)) { return false; }
-			if (!mem.Encode((UInt32)ad.Type)) { return false; }
-			if (!mem.EncodeUAString(ad.GatewayServerUri)) { return false; }
-			if (!mem.EncodeUAString(ad.DiscoveryProfileUri)) { return false; }
-			if (!mem.EncodeUAString(DiscoveryUrls)) { return false; }
-
-			return true;
-		}
-
-		public static bool Decode(this MemoryBuffer mem, out QualifiedName qn)
-		{
-			qn = new QualifiedName();
-
-			UInt16 namespaceIndex;
-			string name;
-
-			if (!mem.Decode(out namespaceIndex)) { return false; }
-			if (!mem.DecodeUAString(out name)) { return false; }
-			qn = new QualifiedName(namespaceIndex, name);
-
-			return true;
-		}
-
-		public static int CodingSize(this MemoryBuffer mem, QualifiedName qn)
-		{
-			return mem.CodingSize(qn.NamespaceIndex) + mem.CodingSizeUAString(qn.Name);
-		}
-
-		public static bool Encode(this MemoryBuffer mem, QualifiedName qn)
-		{
-			if (!mem.Encode(qn.NamespaceIndex)) { return false; }
-			if (!mem.EncodeUAString(qn.Name)) { return false; }
-
-			return true;
-		}
-
-		public static bool Decode(this MemoryBuffer mem, out LocalizedText ad)
-		{
-			ad = null;
-			string Locale = string.Empty, Text = string.Empty;
-
-			byte mask;
-			if (!mem.Decode(out mask)) { return false; }
-
-			if ((mask & 1) != 0)
-			{
-				if (!mem.DecodeUAString(out Locale)) { return false; }
-			}
-
-			if ((mask & 2) != 0)
-			{
-				if (!mem.DecodeUAString(out Text)) { return false; }
-			}
-
-			ad = new LocalizedText(Locale, Text);
-
-			return true;
-		}
-
-		public static int CodingSize(this MemoryBuffer mem, LocalizedText ad)
-		{
-			int size = mem.CodingSize((byte)0);
-			if (!string.IsNullOrEmpty(ad.Locale)) { size += mem.CodingSizeUAString(ad.Locale); }
-			if (!string.IsNullOrEmpty(ad.Text)) { size += mem.CodingSizeUAString(ad.Text); }
-
-			return size;
-		}
-
-		public static bool Encode(this MemoryBuffer mem, LocalizedText ad)
-		{
-			byte mask = 0;
-			if (!string.IsNullOrEmpty(ad.Locale)) { mask |= 1; }
-			if (!string.IsNullOrEmpty(ad.Text)) { mask |= 2; }
-
-			if (!mem.Encode(mask)) { return false; }
-			if (!string.IsNullOrEmpty(ad.Locale) && !mem.EncodeUAString(ad.Locale)) { return false; }
-			if (!string.IsNullOrEmpty(ad.Text) && !mem.EncodeUAString(ad.Text)) { return false; }
-
-			return true;
-		}
-
-		public static bool Decode(this MemoryBuffer mem, out ResponseHeader resp)
-		{
-			resp = null;
-
-			UInt64 Timestamp;
-			uint RequestHandle;
-			uint ServiceResult;
-			byte ServiceDiagnosticsMask;
-			string[] StringTable;
-			ExtensionObject AdditionalHeader;
-
-			if (!mem.Decode(out Timestamp)) { return false; }
-			if (!mem.Decode(out RequestHandle)) { return false; }
-			if (!mem.Decode(out ServiceResult)) { return false; }
-			if (!mem.Decode(out ServiceDiagnosticsMask)) { return false; }
-			if (!mem.DecodeUAString(out StringTable)) { return false; }
-			if (!mem.Decode(out AdditionalHeader)) { return false; }
-
-			resp = new ResponseHeader();
-			try { resp.Timestamp = DateTimeOffset.FromFileTime((long)Timestamp); }
-			catch { resp.Timestamp = DateTimeOffset.MinValue; }
-
-			resp.RequestHandle = RequestHandle;
-			resp.ServiceResult = ServiceResult;
-			resp.ServiceDiagnosticsMask = ServiceDiagnosticsMask;
-			resp.StringTable = StringTable;
-			resp.AdditionalHeader = AdditionalHeader;
-
-			return true;
-		}
-
-		public static bool Encode(this MemoryBuffer mem, ResponseHeader resp)
-		{
-			if (!mem.Encode(resp.Timestamp.ToFileTime())) { return false; }
-			if (!mem.Encode(resp.RequestHandle)) { return false; }
-			if (!mem.Encode(resp.ServiceResult)) { return false; }
-
-			// Incomplete service diagnostics
-			if (!mem.Encode((Byte)0)) { return false; }
-
-			if (!mem.EncodeUAString(resp.StringTable)) { return false; }
-			if (!mem.Encode(resp.AdditionalHeader)) { return false; }
-
-			return true;
-		}
-
-		public static bool Decode(this MemoryBuffer mem, out RequestHeader req)
-		{
-			req = null;
-
-			NodeId AuthToken;
-			UInt64 Timestamp;
-			uint RequestHandle;
-			uint ReturnDiagnostics;
-			string AuditEntryId;
-			uint TimeoutHint;
-			ExtensionObject AdditionalHeader;
-
-			if (!mem.Decode(out AuthToken)) { return false; }
-			if (!mem.Decode(out Timestamp)) { return false; }
-			if (!mem.Decode(out RequestHandle)) { return false; }
-			if (!mem.Decode(out ReturnDiagnostics)) { return false; }
-			if (!mem.DecodeUAString(out AuditEntryId)) { return false; }
-			if (!mem.Decode(out TimeoutHint)) { return false; }
-			if (!mem.Decode(out AdditionalHeader)) { return false; }
-
-			req = new RequestHeader();
-			try { req.Timestamp = DateTime.FromFileTimeUtc((long)Timestamp); }
-			catch { req.Timestamp = DateTime.MinValue; }
-
-			req.AuthToken = AuthToken;
-			req.RequestHandle = RequestHandle;
-			req.ReturnDiagnostics = ReturnDiagnostics;
-			req.AuditEntryId = AuditEntryId;
-			req.TimeoutHint = TimeoutHint;
-			req.AdditionalHeader = AdditionalHeader;
-
-			return true;
-		}
-
-		public static bool Encode(this MemoryBuffer mem, RequestHeader req)
-		{
-			if (!mem.Encode(req.AuthToken)) { return false; }
-			if (!mem.Encode((UInt64)req.Timestamp.ToFileTimeUtc())) { return false; }
-			if (!mem.Encode(req.RequestHandle)) { return false; }
-			if (!mem.Encode(req.ReturnDiagnostics)) { return false; }
-			if (!mem.EncodeUAString(req.AuditEntryId)) { return false; }
-			if (!mem.Encode(req.TimeoutHint)) { return false; }
-			if (!mem.Encode(req.AdditionalHeader)) { return false; }
-
-			return true;
-		}
-
-		public static int CodingSize(this MemoryBuffer mem, ExtensionObject obj)
-		{
-			int size = 0;
-
-			if (obj == null)
-			{
-				size = mem.CodingSize(NodeId.Zero);
-				size += mem.CodingSize((byte)ExtensionObjectBodyType.None);
-				return size;
-			}
-
-			size += mem.CodingSize(obj.TypeId);
-			size += mem.CodingSize((byte)ExtensionObjectBodyType.None);
-
-			if (obj.Body == null)
-			{
-				return size;
-			}
-
-			size += mem.CodingSizeUAByteString(obj.Body);
-
-			return size;
-		}
-
-		public static bool Decode(this MemoryBuffer mem, out ExtensionObject obj)
-		{
-			obj = new ExtensionObject();
-
-			NodeId type;
-			if (!mem.Decode(out type)) { return false; }
-			obj.TypeId = type;
-
-			byte mask;
-			if (!mem.Decode(out mask)) { return false; }
-
-			if (mask == (byte)ExtensionObjectBodyType.BodyIsByteString)
-			{
-				byte[] str;
-				if (!mem.DecodeUAByteString(out str)) { return false; }
-				obj.Body = str;
-
-				var tmp = new MemoryBuffer(str);
-
-				switch (obj.TypeId.NumericIdentifier)
-				{
-					case (uint)UAConst.ObjectAttributes_Encoding_DefaultBinary:
-						ObjectAttributes oa;
-						if (!tmp.Decode(out oa)) { return false; }
-						obj.Payload = oa;
-						break;
-					case (uint)UAConst.ObjectTypeAttributes_Encoding_DefaultBinary:
-						ObjectTypeAttributes ota;
-						if (!tmp.Decode(out ota)) { return false; }
-						obj.Payload = ota;
-						break;
-					case (uint)UAConst.VariableAttributes_Encoding_DefaultBinary:
-						VariableAttributes va;
-						if (!tmp.Decode(out va)) { return false; }
-						obj.Payload = va;
-						break;
-					case (uint)UAConst.VariableTypeAttributes_Encoding_DefaultBinary:
-						VariableTypeAttributes vta;
-						if (!tmp.Decode(out vta)) { return false; }
-						obj.Payload = vta;
-						break;
-					default:
-						break;
-				}
-
-				return true;
-			}
-
-			return true;
-		}
-
-		public static bool Encode(this MemoryBuffer mem, ExtensionObject obj)
-		{
-			if (obj == null)
-			{
-				if (!mem.Encode(NodeId.Zero)) { return false; }
-				return mem.Encode((byte)ExtensionObjectBodyType.None);
-			}
-
-			if (obj.Payload != null)
-			{
-				var tmp = new MemoryBuffer(mem.Capacity);
-				UAConst payloadType = 0;
-				switch (obj.Payload)
-				{
-					case ObjectAttributes oa:
-						payloadType = UAConst.ObjectAttributes_Encoding_DefaultBinary;
-						if (!tmp.Encode(oa)) { return false; }
-						break;
-					case ObjectTypeAttributes ota:
-						payloadType = UAConst.ObjectTypeAttributes_Encoding_DefaultBinary;
-						if (!tmp.Encode(ota)) { return false; }
-						break;
-					case VariableAttributes va:
-						payloadType = UAConst.VariableAttributes_Encoding_DefaultBinary;
-						if (!tmp.Encode(va)) { return false; }
-						break;
-					case VariableTypeAttributes vta:
-						payloadType = UAConst.VariableTypeAttributes_Encoding_DefaultBinary;
-						if (!tmp.Encode(vta)) { return false; }
-						break;
-					default:
-						break;
-				}
-				if (payloadType != 0)
-				{
-					obj.TypeId = new NodeId(payloadType);
-					obj.Body = new byte[tmp.Position];
-					Array.Copy(tmp.Buffer, obj.Body, obj.Body.Length);
-				}
-			}
-
-			if (!mem.Encode(obj.TypeId)) { return false; }
-
-			if (obj.Body == null)
-			{
-				return mem.Encode((byte)ExtensionObjectBodyType.None);
-			}
-			else
-			{
-				if (!mem.Encode((byte)ExtensionObjectBodyType.BodyIsByteString)) { return false; }
-
-				return mem.EncodeUAByteString(obj.Body);
-			}
-
-			throw new Exception("Encode extension objects must be byte[] or null");
-		}
-
-		public static bool Decode(this MemoryBuffer mem, out NodeId id)
-		{
-			id = null;
-
-			byte encodingMask;
-			if (!mem.Decode(out encodingMask))
-			{
-				return false;
-			}
-
-			switch (encodingMask)
-			{
-				case (byte)NodeIdType.TwoByte:
-					{
-						byte addr;
-						if (!mem.Decode(out addr)) { return false; }
-
-						id = new NodeId(0, addr);
-						return true;
-					}
-
-				case (byte)NodeIdType.FourByte:
-					{
-						byte ns;
-						UInt16 addr;
-						if (!mem.Decode(out ns)) { return false; }
-						if (!mem.Decode(out addr)) { return false; }
-
-						id = new NodeId(ns, addr);
-						return true;
-					}
-
-				case (byte)NodeIdType.Numeric:
-					{
-						UInt16 ns;
-						UInt32 addr;
-						if (!mem.Decode(out ns)) { return false; }
-						if (!mem.Decode(out addr)) { return false; }
-
-						id = new NodeId(ns, addr);
-						return true;
-					}
-
-				case (byte)NodeIdType.String:
-					{
-						UInt16 ns;
-						string addr;
-						if (!mem.Decode(out ns)) { return false; }
-						if (!mem.DecodeUAString(out addr)) { return false; }
-
-						id = new NodeId(ns, addr);
-						return true;
-					}
-
-				case (byte)NodeIdType.ByteString:
-					{
-						UInt16 ns;
-						byte[] addr;
-						if (!mem.Decode(out ns)) { return false; }
-						if (!mem.DecodeUAByteString(out addr)) { return false; }
-
-						id = new NodeId(ns, addr, NodeIdNetType.ByteString);
-						return true;
-					}
-
-				case (byte)NodeIdType.Guid:
-					{
-						UInt16 ns;
-						byte[] addr;
-						if (!mem.Decode(out ns)) { return false; }
-						if (!mem.DecodeUAGuidByteString(out addr)) { return false; }
-
-						id = new NodeId(ns, addr, NodeIdNetType.Guid);
-						return true;
-					}
-
-				default:
-					// TODO: Handle
-					throw new Exception();
-			}
-		}
-
-		public static bool Encode(this MemoryBuffer mem, NodeId id)
-		{
-			if (id == null)
-			{
-				return mem.Encode(NodeId.Zero);
-			}
-
-			switch (id.IdType)
-			{
-				case NodeIdNetType.Numeric:
-					{
-						if (id.NamespaceIndex == 0 && id.NumericIdentifier <= 0xFF)
-						{
-							if (!mem.Encode((Byte)NodeIdType.TwoByte)) { return false; }
-							if (!mem.Encode((Byte)id.NumericIdentifier)) { return false; }
-						}
-						else if (id.NamespaceIndex <= 0xFF && id.NumericIdentifier <= 0xFFFF)
-						{
-							if (!mem.Encode((Byte)NodeIdType.FourByte)) { return false; }
-							if (!mem.Encode((Byte)id.NamespaceIndex)) { return false; }
-							if (!mem.Encode((UInt16)id.NumericIdentifier)) { return false; }
-						}
-						else
-						{
-							if (!mem.Encode((Byte)NodeIdType.Numeric)) { return false; }
-							if (!mem.Encode((UInt16)id.NamespaceIndex)) { return false; }
-							if (!mem.Encode((UInt32)id.NumericIdentifier)) { return false; }
-						}
-
-						break;
-					}
-
-				case NodeIdNetType.String:
-					{
-						if (!mem.Encode((Byte)NodeIdType.String)) { return false; }
-						if (!mem.Encode((UInt16)id.NamespaceIndex)) { return false; }
-						if (!mem.EncodeUAString(id.StringIdentifier)) { return false; }
-
-						break;
-					}
-
-				case NodeIdNetType.ByteString:
-					{
-						if (!mem.Encode((Byte)NodeIdType.ByteString)) { return false; }
-						if (!mem.Encode((UInt16)id.NamespaceIndex)) { return false; }
-						if (!mem.EncodeUAByteString(id.ByteStringIdentifier)) { return false; }
-
-						break;
-					}
-
-				case NodeIdNetType.Guid:
-					{
-						if (!mem.Encode((Byte)NodeIdType.Guid)) { return false; }
-						if (!mem.Encode((UInt16)id.NamespaceIndex)) { return false; }
-						if (!mem.EncodeUAGuidByteString(id.ByteStringIdentifier)) { return false; }
-
-						break;
-					}
-
-				default:
-					// TODO: Handle
-					throw new Exception();
-			}
-
-			return true;
-		}
-
-		public static int CodingSize(this MemoryBuffer mem, NodeId id)
-		{
-			switch (id.IdType)
-			{
-				case NodeIdNetType.Numeric:
-					{
-						if (id.NamespaceIndex == 0 && id.NumericIdentifier <= 0xFF)
-						{
-							return 2;
-						}
-						else if (id.NamespaceIndex <= 0xFF && id.NumericIdentifier <= 0xFFFF)
-						{
-							return 4;
-						}
-						else
-						{
-							return 7;
-						}
-					}
-
-				case NodeIdNetType.String:
-					{
-						return 3 + mem.CodingSizeUAString(id.StringIdentifier);
-					}
-
-				default:
-					// TODO: Handle
-					throw new Exception();
-			}
-		}
-
-		public static bool EncodeUAByteString(this MemoryBuffer mem, byte[] str)
-		{
-			if (str == null)
-			{
-				return mem.Encode((UInt32)0xFFFFFFFFu);
-			}
-
-			if (!mem.Encode((uint)str.Length))
-			{
-				return false;
-			}
-
-			if (str.Length > 0)
-			{
-				if (!mem.EnsureAvailable(str.Length, true)) { return false; }
-				return mem.Append(str, str.Length);
-			}
-
-			return true;
-		}
-
-		public static bool DecodeUAByteString(this MemoryBuffer mem, out byte[] str)
-		{
-			UInt32 Length = 0;
-			str = null;
-			if (!mem.Decode(out Length)) { return false; }
-
-			if (Length == 0xFFFFFFFFu)
-			{
-				return true;
-			}
-
-			if (!mem.EnsureAvailable((int)Length, true))
-			{
-				return false;
-			}
-
-			if (Length == 0)
-			{
-				str = new byte[0];
-				return true;
-			}
-
-			str = new byte[Length];
-			Array.Copy(mem.Buffer, mem.Position, str, 0, Length);
-			mem.Position += (int)Length;
-
-			return true;
-		}
-
-		public static bool EncodeUAGuidByteString(this MemoryBuffer mem, byte[] str)
-		{
-			if (str == null || str.Length != 16)
-			{
-				return false;
-			}
-
-			if (!mem.EnsureAvailable(str.Length, true)) { return false; }
-			return mem.Append(str, str.Length);
-		}
-
-		public static bool DecodeUAGuidByteString(this MemoryBuffer mem, out byte[] str)
-		{
-			UInt32 Length = 16;
-			str = null;
-
-			if (!mem.EnsureAvailable((int)Length, true))
-			{
-				return false;
-			}
-
-			str = new byte[Length];
-			Array.Copy(mem.Buffer, mem.Position, str, 0, Length);
-			mem.Position += (int)Length;
-
-			return true;
-		}
-
-		public static bool EncodeUAString(this MemoryBuffer mem, string[] table)
-		{
-			if (table == null)
-			{
-				if (!mem.Encode((UInt32)0)) { return false; }
-			}
-			else
-			{
-				if (!mem.Encode((UInt32)table.Length)) { return false; }
-				for (int i = 0; i < table.Length; i++)
-				{
-					if (!mem.EncodeUAString(table[i])) { return false; }
-				}
-			}
-
-			return true;
-		}
-
-		public static bool DecodeUAString(this MemoryBuffer mem, out string[] table)
-		{
-			UInt32 Length = 0;
-			table = null;
-			if (!mem.Decode(out Length)) { return false; }
-
-			if (Length == 0xFFFFFFFFu)
-			{
-				return true;
-			}
-
-			table = new string[Length];
-			for (int i = 0; i < Length; i++)
-			{
-				mem.DecodeUAString(out table[i]);
-			}
-
-			return true;
-		}
-
-		public static int CodingSizeUAByteString(this MemoryBuffer mem, byte[] str)
-		{
-			if (str == null) { return mem.CodingSize((UInt32)0); }
-
-			return mem.CodingSize((UInt32)0) + str.Length;
-		}
-
-		public static int CodingSizeUAGuidByteString(this MemoryBuffer mem, byte[] str)
-		{
-			if (str == null) { return 0; }
-
-			return str.Length;
-		}
-
-		public static int CodingSizeUAString(this MemoryBuffer mem, string str)
-		{
-			if (str == null) { return mem.CodingSize((UInt32)0); }
-
-			return mem.CodingSize((UInt32)0) + str.Length;
-		}
-
-		public static bool EncodeUAString(this MemoryBuffer mem, string str)
-		{
-			if (str == null)
-			{
-				return mem.Encode((UInt32)0xFFFFFFFFu);
-			}
-
-			byte[] bytes = Encoding.UTF8.GetBytes(str);
-			if (!mem.Encode((uint)bytes.Length))
-			{
-				return false;
-			}
-
-			if (str.Length > 0)
-			{
-				if (!mem.EnsureAvailable(bytes.Length, true)) { return false; }
-				return mem.Append(bytes, bytes.Length);
-			}
-
-			return true;
-		}
-
-		public static bool DecodeUAString(this MemoryBuffer mem, out string str)
-		{
-			UInt32 Length = 0;
-			str = null;
-			if (!mem.Decode(out Length)) { return false; }
-
-			if (Length == 0xFFFFFFFFu)
-			{
-				return true;
-			}
-
-			var arr = new byte[Length];
-			if (!mem.EnsureAvailable((int)Length, true))
-			{
-				return false;
-			}
-
-			if (Length == 0)
-			{
-				str = string.Empty;
-				return true;
-			}
-
-			Array.Copy(mem.Buffer, mem.Position, arr, 0, Length);
-			mem.Position += (int)Length;
-
-			str = Encoding.UTF8.GetString(arr);
-			return true;
-		}
-	}
-=======
+
+            return true;
+        }
+
         public static bool DecodeUAString(this MemoryBuffer mem, out string str)
         {
             str = null;
@@ -4337,5 +2068,4 @@
             return true;
         }
     }
->>>>>>> b9c14110
 }